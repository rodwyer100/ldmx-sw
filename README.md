# ldmx-sw

The *ldmx-sw* github repository contains a C++ software framework for the proposed [Light Dark Matter Experiment (LDMX)](https://confluence.slac.stanford.edu/display/MME/Light+Dark+Matter+Experiment) based at [SLAC](https://slac.stanford.edu).

The `ldmx-sim` simulation application can read a [GDML](http://gdml.web.cern.ch/GDML/) detector description and write out [ROOT](https://root.cern.ch) files containing the simulated hits and particles.  The output file can be loaded into the ROOT environment for analysis.

There is also an `ldmx-app` program that can run analysis jobs using Python for the configuration file.

## Prerequisites

You will need the following build tools available in your environment before beginning the installation.

### Linux

The software has been built and tested on CentOS7 and RHEL6.  Using an older Linux releases such as RHEL6 or SLC6 will require you to install and use a more up to date compiler (gcc 4.8 is preferable) than the default system one.

### CMake

You should have at least CMake 3.0 installed on your machine, and preferably a current version from the [CMake website](https://cmake.org).  As of this writing, the current CMake version is the 3.6.2 release.  The installation will not work with any 2.x version of cmake, which is too old.

### GCC

You will need a version of GCC that supports the C++-11 standard.  I believe that ROOT6 is not compatible with GCC 5 so a 4.7 or 4.8 release is preferrable.  The default compiler on CentOS7 or RHEL7 should suffice.

## External Packages

You will first need to install or have available at your site a number of external dependencies before building the actual framework.

## Xerces

The [Xerces C++](http://xerces.apache.org/xerces-c/download.cgi) framework is required for GDML support in Geant4 so it must be installed first.

You can install it from scratch using a series of commands such as the following:

``` bash
<<<<<<< HEAD
wget http://apache.mirrors.hoobly.com//xerces/c/3/sources/xerces-c-3.2.0.tar.gz
tar -zxvf xerces-c-3.2.0.tar.gz
cd xerces-c-3.2.0
./configure --prefix=$PWD
=======
wget http://apache.mirrors.hoobly.com//xerces/c/3/sources/xerces-c-3.2.2.tar.gz
tar -zxvf xerces-c-3.2.0.tar.gz
cd xerces-c-3.2.0
mkdir install
./configure --prefix=$PWD/install
>>>>>>> 2d87e60a
make install
export XercesC_DIR=$PWD
```

The *XercesC_DIR* environment variable is optional and for convenience.  Where you see these types of variables in these instructions, you may also substitute the actual full path to your local installation of that dependency.

## Geant4

You need to have a local Geant4 installation available with GDML enabled.  You can check for this by looking for the header files in the Geant4 include dir, e.g. by doing `ls G4GDML*.hh` from that directory.  If no files are found, then it is not enabled in your installation.

LDMX uses a custom version of Geant4 10.02.p03 that includes modifications to the range in which the Bertini Cascade model is used and fixes to the calculation of the Gamma to mu+mu- matrix element.  This version of geant4 can be cloned from github as follows: 

``` bash
<<<<<<< HEAD
git clone https://github.com/LDMXAnalysis/geant4.git geant4.10.02.p03
=======
git clone https://github.com/LDMXAnalysis/geant4.git 
git checkout tags/LDMX.10.2.3_v0.2 -b LDMX.10.2.3_v0.2
>>>>>>> 2d87e60a
```

Geant4 is then built by issuing the following commands:

``` bash
cd geant4.10.02.p03
mkdir build; cd build
cmake -DGEANT4_USE_GDML=ON -DGEANT4_INSTALL_DATA=ON -DXERCESC_ROOT_DIR=$XercesC_DIR \
<<<<<<< HEAD
    -DGEANT4_USE_OPENGL_X11=ON -DCMAKE_INSTALL_PREFIX=../../install ..
make install
cd ../../install
=======
    -DGEANT4_USE_OPENGL_X11=ON -DCMAKE_INSTALL_PREFIX=../install ..
make install
cd ../install
>>>>>>> 2d87e60a
export G4DIR=$PWD
```

If you get errors about Xerces not being found, then check that the path you provided is correct and that the directory contains a lib dir with the Xerces so (shared library) files.

Installing on Ubuntu laptops (us: Linux Mint) can require a couple of dependencies to fix the errors: EXPAT error, Could not find X11, Could not find X11 headers, Could not find OpenGL. Add `-DGEANT4_USE_SYSTEM_EXPAT=OFF' to the CMake argument, before the last `..', and install these dependencies before the CMake step:

``` bash
sudo apt-get install libx11-dev libxmu-dev libgl1-mesa-dev
```

## ROOT

LDMX is standardizing on ROOT 6, and no support for ROOT 5 is planned.

ROOT has many installation options and optional dependencies, and the [building ROOT documentation](https://root.cern.ch/building-root) covers this in full detail.

Some prerequisites under Ubuntu (if not sufficient, see Prerequesites page on ROOT website):
```bash
sudo apt-get install libxpm-dev libxft-dev libxext-dev libgl-dev libglu-dev
```

These commands should install a current version of ROOT locally:

``` bash
wget https://root.cern.ch/download/root_v6.06.08.source.tar.gz
tar -zxvf root_v6.06.08.source.tar.gz
mkdir root-6.06.08-build
cd root-6.06.08-build
cmake -Dgdml=ON ../root-6.06.08
make 
export ROOTDIR=$PWD
```

Depending on what extra tools you want to use in ROOT, you should supply your own extra CMake arguments to enable them.

## Building ldmx-sw

Now that Geant4 is installed with GDML support along with ROOT, you should be able to compile the LDMX software framework.

These commands should install the software locally:

``` bash
git clone https://github.com/LDMXAnalysis/ldmx-sw.git
cd ldmx-sw
mkdir build; cd build
cmake -DGeant4_DIR=$G4DIR -DROOT_DIR=$ROOTDIR -DXercesC_DIR=$XercesC_DIR -DCMAKE_INSTALL_PREFIX=../ldmx-sw-install ..
make install
```

If you need to compile with a custom Python environment, e.g. not the system installation, then the following additional definitions should be added to the above `cmake` command.

``` bash
-DPYTHON_EXECUTABLE=`which python` -DPYTHON_INCLUDE_DIR=${PYTHONHOME}/include/python2.7 -DPYTHON_LIBRARY=$PYTHONHOME/lib/libpython2.7.so ..
```

Now you should have an installation of *ldmx-sw* in the *ldmx-sw-install* directory.

## Setting Up the Environment 

The build will generate a script for setting up the shell environment that is necessary to run the binaries.  The script is automatically copied to the `bin` directory of your installation directory when running `make install`.

Assuming your source and installation directories are the same, you can source the generated setup script as follows:

``` bash
. ./ldmx-sw/bin/ldmx-setup-env.sh
```

The only additional step is adding the Xerces library directory to the load library path:

``` bash
export LD_LIBRARY_PATH=$LD_LIBRARY_PATH:/xerces/install/dir/lib
```

Replace the above path with the actual full path to your Xerces library directory.

Once you have executed the above commands in your shell, you should be able to execute programs like `ldmx-sim` without any additional setup.

## Running the LDMX Simulation Application

There is currently one main binary program created by the framework which is the LDMX Simulation Application.

It can be run from the command line in interactive mode using the `ldmx-sim` command or in batch mode by supplying a macro like `ldmx-sim run.mac`.

A sample macro might include the following to generate events using the particle gun:

```
/persistency/gdml/read detector.gdml
/run/initialize
/gun/particle e-
/gun/energy 4 GeV
/gun/position -27.926 5 -700 mm
/gun/direction 0.3138 0 3.9877 GeV
/run/beamOn 1000
```

LHE input events in XML format can also be used for event generation:

```
/persistency/gdml/read detector.gdml
/run/initialize
/ldmx/generators/lhe/open ./events.lhe
/run/beamOn 1000
```

The detector file is located in the *Detectors* module data directory and the easiest way to access this is by setting some sym links in your current directory using `ln -s ldmx-sw/Detectors/data/ldmx-det-full-v0/*.gdml .`, and then the program should be able to find all the detector files.

## Running the LDMX Analysis Application

The `ldmx-app` command will run an analysis job using an input configuration file.

Sample configuration files can be found in `Configuration/python` in the git repository.

## Contributing

To contribute code to the project, you will need to create an account on [github](https://github.com/) if you don't have one already, and then request to be added to the [LDMXAnalysis](https://github.com/orgs/LDMXAnalysis/) organization.

When adding new code, you should do this on a branch created by a command like `git checkout -b johndoe-dev` in order to make sure you don't apply changes directly to the master (replace "johndoe" with your user name).  We typically create branches based on issue names in the github bug tracker, so "Issue 1234" turns into the branch name `iss1234`.

Then you would `git add` and `git commit` your changes to this branch.

You can then merge in these changes to the local master by doing `git checkout master` and then `git merge johndoe-dev` which will apply your branch updates.

If you don't already have SSH keys configured, you can set this up as follows:

1. [Generate a new SSH key pair](https://help.github.com/articles/generating-a-new-ssh-key-and-adding-it-to-the-ssh-agent/).
2. Add the new SSH key to your github account under settings in the [SSH and GPG keys](https://github.com/settings/keys) tab.
3. Add the key to your SSH config file.

My *~/.ssh/config* file looks like this:

```
Host github.com
  Hostname github.com
  User git
  IdentityFile ~/.ssh/id_rsa_github
  PreferredAuthentications publickey
```

Now you can push changes to the master using the command `git push git@github.com:LDMXAnalysis/ldmx-sw.git` without needing to type your user name or password. 

## Pull Requests

We prefer that any major code contributions are submitted via [pull requests](https://help.github.com/articles/creating-a-pull-request/) so that they can be reviewed before changes are merged into the master.

Before you start, an [issue should be added to the ldmx-sw issue tracker](https://github.com/LDMXAnalysis/ldmx-sw/issues/new).

Then you should make a local branch from the master using a command like `git checkout -b iss1234` where _1234_ is the issue number from the issue tracker.

Once you have committed your local changes to this branch using the `git add` and `git commit` commands, then push your branch to github using a command like `git push -u origin iss1234`.

Finally, [submit a pull request](https://github.com/LDMXAnalysis/ldmx-sw/compare) to integrate your changes by selecting your branch in the _compare_ dropdown box and clicking the green buttons to make the PR.  This should be reviewed shortly and merged or changes may be requested before the code can be integrated into the master.

## Help

Comments, suggestions or cries for help can be sent to [Omar Moreno](mailto:omoreno@slac.stanford.edu) or posted in the [#simulation channel](https://ldmxsoftware.slack.com/messages/simulation/) of the [LDMX Software Slack](https://ldmxsoftware.slack.com/).  

If you plan on starting a major (sub)project within the repository like adding a new code module, you should give advance notice and explain your plains beforehand.  :)

## References

* [LDMX Simulation Framework](https://www.dropbox.com/s/oosmuyo553kvlce/LDMX%20Simulation%20Framework.pptx?dl=0) - Powerpoint presentation
* [LDMX-SW Doxygen Documentation](https://ldmxanalysis.github.io/ldmx-sw/html/index.html)<|MERGE_RESOLUTION|>--- conflicted
+++ resolved
@@ -33,18 +33,11 @@
 You can install it from scratch using a series of commands such as the following:
 
 ``` bash
-<<<<<<< HEAD
-wget http://apache.mirrors.hoobly.com//xerces/c/3/sources/xerces-c-3.2.0.tar.gz
-tar -zxvf xerces-c-3.2.0.tar.gz
-cd xerces-c-3.2.0
-./configure --prefix=$PWD
-=======
 wget http://apache.mirrors.hoobly.com//xerces/c/3/sources/xerces-c-3.2.2.tar.gz
 tar -zxvf xerces-c-3.2.0.tar.gz
 cd xerces-c-3.2.0
 mkdir install
 ./configure --prefix=$PWD/install
->>>>>>> 2d87e60a
 make install
 export XercesC_DIR=$PWD
 ```
@@ -58,12 +51,8 @@
 LDMX uses a custom version of Geant4 10.02.p03 that includes modifications to the range in which the Bertini Cascade model is used and fixes to the calculation of the Gamma to mu+mu- matrix element.  This version of geant4 can be cloned from github as follows: 
 
 ``` bash
-<<<<<<< HEAD
-git clone https://github.com/LDMXAnalysis/geant4.git geant4.10.02.p03
-=======
 git clone https://github.com/LDMXAnalysis/geant4.git 
 git checkout tags/LDMX.10.2.3_v0.2 -b LDMX.10.2.3_v0.2
->>>>>>> 2d87e60a
 ```
 
 Geant4 is then built by issuing the following commands:
@@ -72,15 +61,9 @@
 cd geant4.10.02.p03
 mkdir build; cd build
 cmake -DGEANT4_USE_GDML=ON -DGEANT4_INSTALL_DATA=ON -DXERCESC_ROOT_DIR=$XercesC_DIR \
-<<<<<<< HEAD
-    -DGEANT4_USE_OPENGL_X11=ON -DCMAKE_INSTALL_PREFIX=../../install ..
-make install
-cd ../../install
-=======
     -DGEANT4_USE_OPENGL_X11=ON -DCMAKE_INSTALL_PREFIX=../install ..
 make install
 cd ../install
->>>>>>> 2d87e60a
 export G4DIR=$PWD
 ```
 
