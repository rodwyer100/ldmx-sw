/**
 * @file EventLinkDef.h
 * @brief Pre-processor macro commands for configuring creation of the ROOT class dictionary
 * @author Jeremy McCormick, SLAC National Accelerator Laboratory
 */

#ifdef __CINT__

#pragma link off all globals;
#pragma link off all classes;
#pragma link off all functions;

#pragma link C++ nestedclass;
#pragma link C++ nestedtypedef;

#pragma link C++ namespace ldmx;
#pragma link C++ defined_in namespace ldmx;

#pragma link C++ class ldmx::CalorimeterHit+;
#pragma link C++ class ldmx::HcalHit+;
#pragma link C++ class ldmx::HcalVetoResult+;
#pragma link C++ class ldmx::EcalHit+;
#pragma link C++ class ldmx::EcalVetoResult+;
#pragma link C++ class ldmx::NonFidEcalVetoResult+;
#pragma link C++ class ldmx::EcalCluster+;
#pragma link C++ class ldmx::EventConstants+;
#pragma link C++ class ldmx::EventHeader+;
#pragma link C++ class ldmx::FindableTrackResult+;
#pragma link C++ class ldmx::RunHeader+;
#pragma link C++ class ldmx::SimCalorimeterHit+;
#pragma link C++ class ldmx::SimTrackerHit+;
#pragma link C++ class ldmx::SimParticle+;
#pragma link C++ class ldmx::TriggerResult+;
<<<<<<< HEAD
=======
#pragma link C++ class ldmx::TrackerVetoResult+; 
>>>>>>> 2d87e60a
#pragma link C++ class ldmx::ClusterAlgoResult+;
#pragma link C++ class ldmx::PnWeightResult+;
#pragma link C++ class ldmx::SiStripHit+; 
#pragma link C++ class ldmx::RawHit+; 

#endif
<|MERGE_RESOLUTION|>--- conflicted
+++ resolved
@@ -31,10 +31,7 @@
 #pragma link C++ class ldmx::SimTrackerHit+;
 #pragma link C++ class ldmx::SimParticle+;
 #pragma link C++ class ldmx::TriggerResult+;
-<<<<<<< HEAD
-=======
 #pragma link C++ class ldmx::TrackerVetoResult+; 
->>>>>>> 2d87e60a
 #pragma link C++ class ldmx::ClusterAlgoResult+;
 #pragma link C++ class ldmx::PnWeightResult+;
 #pragma link C++ class ldmx::SiStripHit+; 
