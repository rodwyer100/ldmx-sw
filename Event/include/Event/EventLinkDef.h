/**
 * @file EventLinkDef.h
 * @brief Pre-processor macro commands for configuring creation of the ROOT class dictionary
 * @author Jeremy McCormick, SLAC National Accelerator Laboratory
 * @author Tom Eichlersmith, University of Minnesota
 */

#ifdef __CINT__

#pragma link off all globals;
#pragma link off all classes;
#pragma link off all functions;

#pragma link C++ nestedclass;
#pragma link C++ nestedtypedef;

#pragma link C++ namespace ldmx;
#pragma link C++ defined_in namespace ldmx;

#pragma link C++ class ldmx::CalorimeterHit+;
#pragma link C++ class ldmx::HcalHit+;
#pragma link C++ class ldmx::HcalVetoResult+;
#pragma link C++ class ldmx::EcalHit+;
#pragma link C++ class ldmx::HgcrocDigiCollection+;
#pragma link C++ class ldmx::EcalVetoResult+;
#pragma link C++ class ldmx::NonFidEcalVetoResult+;
#pragma link C++ class ldmx::EcalCluster+;
#pragma link C++ class ldmx::EventConstants+;
#pragma link C++ class ldmx::EventHeader+;
#pragma link C++ class ldmx::FindableTrackResult+;
#pragma link C++ class ldmx::RunHeader+;
#pragma link C++ class ldmx::SimCalorimeterHit+;
#pragma link C++ class ldmx::SimTrackerHit+;
#pragma link C++ class ldmx::SimParticle+;
#pragma link C++ class ldmx::TriggerResult+;
#pragma link C++ class ldmx::TrigScintHit+; 
#pragma link C++ class ldmx::TrigScintCluster+;
#pragma link C++ class ldmx::TrigScintTrack+;
#pragma link C++ class ldmx::TrackerVetoResult+;
#pragma link C++ class ldmx::ClusterAlgoResult+;
#pragma link C++ class ldmx::PnWeightResult+;
#pragma link C++ class ldmx::SiStripHit+; 
#pragma link C++ class ldmx::RawHit+;
#pragma link C++ class ldmx::HgcrocTrigDigi+;

//objects that we want to be added inside of an STL collection must be repeated below
#pragma link C++ class std::vector<ldmx::SimCalorimeterHit>+;
#pragma link C++ class std::vector<ldmx::SimTrackerHit>+;
#pragma link C++ class std::vector<ldmx::SimParticle>+;
#pragma link C++ class std::map<int,ldmx::SimParticle>+;
#pragma link C++ class std::vector<ldmx::CalorimeterHit>+;
#pragma link C++ class std::vector<ldmx::EcalHit>+;
#pragma link C++ class std::vector<ldmx::EcalCluster>+;
#pragma link C++ class std::vector<ldmx::FindableTrackResult>+;
#pragma link C++ class std::vector<ldmx::HcalHit>+;
#pragma link C++ class std::vector<ldmx::SiStripHit>+;
#pragma link C++ class std::vector<ldmx::RawHit>+;
#pragma link C++ class std::vector< ldmx::TrigScintHit >+;
<<<<<<< HEAD
#pragma link C++ class std::vector<ldmx::HgcrocTrigDigi>+;
=======
#pragma link C++ class std::vector< ldmx::TrigScintCluster >+;
#pragma link C++ class std::vector< ldmx::TrigScintTrack >+;
>>>>>>> 1a6a768e

#endif
<|MERGE_RESOLUTION|>--- conflicted
+++ resolved
@@ -56,11 +56,8 @@
 #pragma link C++ class std::vector<ldmx::SiStripHit>+;
 #pragma link C++ class std::vector<ldmx::RawHit>+;
 #pragma link C++ class std::vector< ldmx::TrigScintHit >+;
-<<<<<<< HEAD
-#pragma link C++ class std::vector<ldmx::HgcrocTrigDigi>+;
-=======
 #pragma link C++ class std::vector< ldmx::TrigScintCluster >+;
 #pragma link C++ class std::vector< ldmx::TrigScintTrack >+;
->>>>>>> 1a6a768e
+#pragma link C++ class std::vector<ldmx::HgcrocTrigDigi>+;
 
 #endif
