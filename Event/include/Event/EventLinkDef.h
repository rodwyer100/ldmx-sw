--- conflicted
+++ resolved
@@ -16,18 +16,6 @@
 #pragma link C++ namespace ldmx;
 #pragma link C++ defined_in namespace ldmx;
 
-<<<<<<< HEAD
-#pragma link C++ class event::CalorimeterHit+;
-#pragma link C++ class event::HcalHit+;
-#pragma link C++ class event::EcalHit+;
-#pragma link C++ class event::EventConstants+;
-#pragma link C++ class event::EventHeader+;
-#pragma link C++ class event::RunHeader+;
-#pragma link C++ class event::SimCalorimeterHit+;
-#pragma link C++ class event::SimTrackerHit+;
-#pragma link C++ class event::SimParticle+;
-#pragma link C++ class event::TriggerResult+;
-=======
 #pragma link C++ class ldmx::CalorimeterHit+;
 #pragma link C++ class ldmx::HcalHit+;
 #pragma link C++ class ldmx::EcalHit+;
@@ -38,6 +26,5 @@
 #pragma link C++ class ldmx::SimTrackerHit+;
 #pragma link C++ class ldmx::SimParticle+;
 #pragma link C++ class ldmx::TriggerResult+;
->>>>>>> ea7acf23
 
 #endif
