/**
 * @file EventLinkDef.h
 * @brief Pre-processor macro commands for configuring creation of the ROOT class dictionary
 * @author Jeremy McCormick, SLAC National Accelerator Laboratory
 * @author Tom Eichlersmith, University of Minnesota
 */

#ifdef __CINT__

#pragma link off all globals;
#pragma link off all classes;
#pragma link off all functions;

#pragma link C++ nestedclass;
#pragma link C++ nestedtypedef;

#pragma link C++ namespace ldmx;
#pragma link C++ defined_in namespace ldmx;

#pragma link C++ class ldmx::CalorimeterHit+;
#pragma link C++ class ldmx::HcalHit+;
#pragma link C++ class ldmx::HcalVetoResult+;
#pragma link C++ class ldmx::EcalHit+;
#pragma link C++ class ldmx::EcalDigiCollection+;
#pragma link C++ class ldmx::EcalVetoResult+;
#pragma link C++ class ldmx::NonFidEcalVetoResult+;
#pragma link C++ class ldmx::EcalCluster+;
#pragma link C++ class ldmx::EventConstants+;
#pragma link C++ class ldmx::EventHeader+;
#pragma link C++ class ldmx::FindableTrackResult+;
#pragma link C++ class ldmx::RunHeader+;
#pragma link C++ class ldmx::SimCalorimeterHit+;
#pragma link C++ class ldmx::SimTrackerHit+;
#pragma link C++ class ldmx::SimParticle+;
#pragma link C++ class ldmx::TriggerResult+;
#pragma link C++ class ldmx::TrackerVetoResult+; 
#pragma link C++ class ldmx::ClusterAlgoResult+;
#pragma link C++ class ldmx::PnWeightResult+;
#pragma link C++ class ldmx::SiStripHit+; 
#pragma link C++ class ldmx::RawHit+;
#pragma link C++ class ldmx::DigiCollection+; 

<<<<<<< HEAD
//objects that we want to be added inside of a vector must be repeated below
=======
//objects that we want to be added inside of an STL collection must be repeated below
>>>>>>> ceff3df5
#pragma link C++ class std::vector<ldmx::SimCalorimeterHit>+;
#pragma link C++ class std::vector<ldmx::SimTrackerHit>+;
#pragma link C++ class std::vector<ldmx::SimParticle>+;
#pragma link C++ class std::map<int,ldmx::SimParticle>+;
#pragma link C++ class std::vector<ldmx::CalorimeterHit>+;
#pragma link C++ class std::vector<ldmx::EcalHit>+;
#pragma link C++ class std::vector<ldmx::EcalCluster>+;
#pragma link C++ class std::vector<ldmx::FindableTrackResult>+;
#pragma link C++ class std::vector<ldmx::HcalHit>+;
#pragma link C++ class std::vector<ldmx::SiStripHit>+;
#pragma link C++ class std::vector<ldmx::RawHit>+;

#endif
<|MERGE_RESOLUTION|>--- conflicted
+++ resolved
@@ -40,11 +40,7 @@
 #pragma link C++ class ldmx::RawHit+;
 #pragma link C++ class ldmx::DigiCollection+; 
 
-<<<<<<< HEAD
-//objects that we want to be added inside of a vector must be repeated below
-=======
 //objects that we want to be added inside of an STL collection must be repeated below
->>>>>>> ceff3df5
 #pragma link C++ class std::vector<ldmx::SimCalorimeterHit>+;
 #pragma link C++ class std::vector<ldmx::SimTrackerHit>+;
 #pragma link C++ class std::vector<ldmx::SimParticle>+;
