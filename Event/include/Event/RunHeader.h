/**
 * @file RunHeader.h
 * @brief Class encapsulating run information such as run #, detector etc.
 * @author Omar Moreno, SLAC National Accelerator Laboratory
 */

#ifndef _EVENT_RUN_HEADER_H_
#define _EVENT_RUN_HEADER_H_

//----------//
//   ROOT   //
//----------//
#include "TObject.h" //For ClassDef

//----------------//
//   C++ StdLib   //
//----------------//
#include <map>
#include <string>

//-------------//
//   ldmx-sw   //
//-------------//
#include "Event/Version.h"

namespace ldmx {

    class RunHeader {

        public:

            /**
             * Constructor.
             *
             * @param runNumber The run number uniquely identifying this run
             */
            RunHeader(int runNumber); 

            /**
             * Default constructor.
             *
             * @note This exists for filling the object from a ROOT branch.
             */
            RunHeader() {}

            /** Destructor. */
            virtual ~RunHeader() {}

            /** @return The run number. */
            int getRunNumber() const { return runNumber_; }

            /** @return The name of the detector used to create the events. */
            const std::string& getDetectorName() const { return detectorName_; }

            /** Set the name of the detector that was used in this run */
            void setDetectorName(const std::string& det) { detectorName_ = det; }

            /** 
             * @return The git SHA-1 associated with the software tag used
             * to generate this file.
             */
            const std::string& getSoftwareTag() const { return softwareTag_; }

            /** @return A short description of the run. */
            const std::string& getDescription() const { return description_; }

            /** Set the description of this run */
            void setDescription(const std::string& des) { description_ = des; }

            /**
             * Get the start time of the run in seconds since epoch.
             *
             * @return The start time of the run. 
             *
             */
            int getRunStart() const { return runStart_; }

            /**
             * Set the run start time in seconds since epoch. 
             *
             * @param[in] runStart the start time of the run. 
             */
            void setRunStart(const int runStart) { runStart_ = runStart; }

            /**
             * Get the end time of the run in seconds since epoch. 
             *
             * @return The end time of the run. 
             */
            int getRunEnd() const { return runEnd_; }

            /**
             * Set the end time of the run in seconds since epoch
             *
             * @param[in] runEnd the end time of the run. 
             */
            void setRunEnd(const int runEnd) { runEnd_ = runEnd; }

            /**
             * Get an int parameter value.
             *
             * @param name The name of the parameter.
             * @return The parameter value.
             */
            int getIntParameter(const std::string& name) const { 
                return intParameters_.at(name); 
            }

            /// Get a const reference to all int parameters
            const std::map<std::string,int>& getIntParameters() const {
                return intParameters_;
            }

            /**
             * Set an int parameter value.
             * 
             * @param name The name of the parameter.
             * @param value The value of the parameter.
             */
            void setIntParameter(const std::string& name, int value) { 
                intParameters_[name] = value;
            }

            /**
             * Get a float parameter value.
             * 
             * @param name The name of the parameter.
             * @return value The parameter value.
             */
            float getFloatParameter(const std::string& name) const {
                return floatParameters_.at(name);
            }

            /// Get a const reference to all float parameters
            const std::map<std::string,float>& getFloatParameters() const {
                return floatParameters_;
            }

            /**
             * Set a float parameter value.
             * 
             * @param name The name of the parameter.
<<<<<<< HEAD
             * @param value The parameter value.
=======
             * @param value The value of the parameter.
>>>>>>> 976f2804
             */
            void setFloatParameter(const std::string& name, float value) {
                floatParameters_[name] = value;
            }

            /**
             * Get a string parameter value.
             * 
             * @param name The name of the parameter.
             * @return value The parameter value.
             */
            std::string getStringParameter(const std::string& name) const {
                return stringParameters_.at(name);
            }
      
            /// Get a const reference to all string parameters
      const std::map<std::string,std::string>& getStringParameters() const {
                return stringParameters_;
            }

            /**
             * Set a string parameter value.
             * 
             * @param name The name of the parameter.
<<<<<<< HEAD
             * @param value The parameter value.
=======
             * @param value The value of the parameter.
>>>>>>> 976f2804
             */
            void setStringParameter(const std::string& name, std::string value) {
                stringParameters_[name] = value;
            }

            /**
             * Stream this object into the input ostream
             *
             * Includes new-line characters to separate out the different parameter maps
             *
             * @param[in] s ostream to write to
             */
            void stream(std::ostream& s) const;

            /** Print a string desciption of this object. */
            void Print() const;

            /**
             * Stream this object to an output stream
             *
             * Needs to be here and labeled as friend for
             * it to be compatible with Boost logging.
             *
             * @see ldmx::RunHeader::stream
             * @param[in] s ostream to write to
             * @param[in] h RunHeader to write out
             * @return modified ostream
             */
            friend std::ostream& operator<<(std::ostream& s, const ldmx::RunHeader& h) {
                h.stream(s);
                return s;
            }

        private:

            /** Run number. */
            int runNumber_{0};

            /** Detector name. */
            std::string detectorName_{""};

            /** Run description. */
            std::string description_{""};

            /// Run start in seconds since epoch
            int runStart_{0}; 

            /// Run end in seconds since epoch
            int runEnd_{0}; 

            /** 
             * git SHA-1 hash associated with the software tag used to generate
             * this file.
             */
            std::string softwareTag_{GIT_SHA1}; 

            /** Map of int parameters. */
            std::map<std::string, int> intParameters_;

            /** Map of float parameters. */
            std::map<std::string, float> floatParameters_;

            /** Map of string parameters. */
            std::map<std::string, std::string> stringParameters_;

            ClassDef(RunHeader, 3);

    }; // RunHeader

} // ldmx

#endif // _EVENT_RUN_HEADER_H_ <|MERGE_RESOLUTION|>--- conflicted
+++ resolved
@@ -140,11 +140,7 @@
              * Set a float parameter value.
              * 
              * @param name The name of the parameter.
-<<<<<<< HEAD
              * @param value The parameter value.
-=======
-             * @param value The value of the parameter.
->>>>>>> 976f2804
              */
             void setFloatParameter(const std::string& name, float value) {
                 floatParameters_[name] = value;
@@ -169,11 +165,7 @@
              * Set a string parameter value.
              * 
              * @param name The name of the parameter.
-<<<<<<< HEAD
              * @param value The parameter value.
-=======
-             * @param value The value of the parameter.
->>>>>>> 976f2804
              */
             void setStringParameter(const std::string& name, std::string value) {
                 stringParameters_[name] = value;
