/**
 * @file HcalVetoResult.h
 * @brief Class used to encapsulate the results obtained from 
 *        HcalVetoProcessor.
 * @author Omar Moreno, SLAC National Accelerator Laboratory
 */

#ifndef EVENT_HCALVETORESULT_H_
#define EVENT_HCALVETORESULT_H_

//----------//
//   ROOT   //
//----------//
<<<<<<< HEAD
#include "TObject.h"
=======
#include "TObject.h" //For ClassDef
>>>>>>> ceff3df5

//----------//
//   LDMX   //
//----------//
#include "Event/HcalHit.h"

namespace ldmx { 

<<<<<<< HEAD
    class HcalVetoResult : public TObject { 
=======
    class HcalVetoResult { 
>>>>>>> ceff3df5
        
        public: 

            /** Constructor */
            HcalVetoResult(); 

            /** Destructor */
            ~HcalVetoResult(); 

            /** Reset the object. */
            void Clear(); 
            
            /** Print out the object */
<<<<<<< HEAD
            void Print(Option_t *option = "") const;
=======
            void Print() const;
>>>>>>> ceff3df5

            /** Checks if the event passes the Hcal veto. */
            bool passesVeto() const { return passesVeto_; };

            /** @return The maximum PE HcalHit. */
            inline HcalHit getMaxPEHit() const { return maxPEHit_; } 

            /**
             * Sets whether the Hcal veto was passed or not.
             *
             * @param passesVeto Veto result. 
             */
            inline void setVetoResult(const bool& passesVeto = true) { passesVeto_ = passesVeto; } 

            /**
             * Set the maximum PE hit.
             *
             * @param maxPEHit The maximum PE HcalHit
             */
            inline void setMaxPEHit(const HcalHit maxPEHit) { maxPEHit_ = maxPEHit; } 

        private:
            
            /** Reference to max PE hit. */
            HcalHit maxPEHit_; 

            /** Flag indicating whether the event passes the Hcal veto. */
            bool passesVeto_{false};

        ClassDef(HcalVetoResult, 2); 

    }; // HcalVetoResult
}


#endif // EVENT_HCALVETORESULT_H_<|MERGE_RESOLUTION|>--- conflicted
+++ resolved
@@ -11,11 +11,7 @@
 //----------//
 //   ROOT   //
 //----------//
-<<<<<<< HEAD
-#include "TObject.h"
-=======
 #include "TObject.h" //For ClassDef
->>>>>>> ceff3df5
 
 //----------//
 //   LDMX   //
@@ -24,11 +20,7 @@
 
 namespace ldmx { 
 
-<<<<<<< HEAD
-    class HcalVetoResult : public TObject { 
-=======
     class HcalVetoResult { 
->>>>>>> ceff3df5
         
         public: 
 
@@ -42,11 +34,7 @@
             void Clear(); 
             
             /** Print out the object */
-<<<<<<< HEAD
-            void Print(Option_t *option = "") const;
-=======
             void Print() const;
->>>>>>> ceff3df5
 
             /** Checks if the event passes the Hcal veto. */
             bool passesVeto() const { return passesVeto_; };
