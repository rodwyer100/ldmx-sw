/**
 * @file EventDef.h
 * @brief Headers to be processed when creating the ROOT dictionary
 * @author Tom Eichlersmith, University of Minnesota
 */

#include "Event/CalorimeterHit.h"
#include "Event/ClusterAlgoResult.h"
#include "Event/EcalCluster.h"
#include "Event/EcalHit.h"
#include "Event/HgcrocDigiCollection.h"
#include "Event/EcalVetoResult.h"
#include "Event/EventConstants.h"
#include "Event/EventHeader.h"
#include "Event/FindableTrackResult.h"
#include "Event/HcalHit.h"
#include "Event/HcalVetoResult.h"
#include "Event/NonFidEcalVetoResult.h"
#include "Event/PnWeightResult.h"
#include "Event/ProductTag.h"
#include "Event/RawHit.h"
#include "Event/RunHeader.h"
#include "Event/SimCalorimeterHit.h"
#include "Event/SimParticle.h"
#include "Event/SiStripHit.h"
#include "Event/SimTrackerHit.h"
#include "Event/TrackerVetoResult.h"
#include "Event/TriggerResult.h"
<<<<<<< HEAD
#include "Event/TrigScintHit.h"
#include "Event/HgcrocTrigDigi.h"
=======
#include "Event/TrigScintHit.h" 
#include "Event/TrigScintCluster.h" 
#include "Event/TrigScintTrack.h" 
>>>>>>> 1a6a768e

#include <variant>

namespace ldmx {

    /**
     * @type EventBusPassenger
     * Allows all event bus passenger objects to be handled under one name (without an inheritance tree).
     * 
     * @note Any object that you want to be put into the event bus needs to be listed here as well as above.
     *
     * @note There are two types of EventBusPassengers:
     *      1) Those that exist inside of an STL collection (e.g. SimParticle or EcalHit).
     *          These must have Print and operator< (for sorting) methods defined.
     *      2) Those that exist outside an STL collection (e.g. EcalVetoResult)
     *          These must have Print and Clear methods defined.
     *
     * TODO: Figure out if there are a maximum number of types allowed.
     *
     * TODO: Dynamically (pre-processor) set the EventBusPassenger object to be the objects being used in the run.
     */
    typedef std::variant< 
        ClusterAlgoResult,
        HgcrocDigiCollection,
        EcalVetoResult,
        EventHeader,
        HcalVetoResult,
        NonFidEcalVetoResult,
        PnWeightResult,
        TrackerVetoResult,
        TriggerResult,
        TrigScintHit,
        TrigScintCluster,
        TrigScintTrack,
        std::vector < CalorimeterHit >,
        std::vector < EcalCluster >,
        std::vector < EcalHit >,
        std::vector < FindableTrackResult >,
        std::vector < HcalHit >,
        std::vector < RawHit >, 
        std::vector < SimCalorimeterHit >,
        std::vector < SiStripHit >,
        std::vector < SimTrackerHit >,
        std::vector < TrigScintHit >,
<<<<<<< HEAD
        HgcrocTrigDigiCollection,
=======
        std::vector < TrigScintCluster >,
        std::vector < TrigScintTrack >,
>>>>>>> 1a6a768e
        std::map< int , SimParticle >
    > EventBusPassenger;

}<|MERGE_RESOLUTION|>--- conflicted
+++ resolved
@@ -26,14 +26,10 @@
 #include "Event/SimTrackerHit.h"
 #include "Event/TrackerVetoResult.h"
 #include "Event/TriggerResult.h"
-<<<<<<< HEAD
 #include "Event/TrigScintHit.h"
-#include "Event/HgcrocTrigDigi.h"
-=======
-#include "Event/TrigScintHit.h" 
 #include "Event/TrigScintCluster.h" 
 #include "Event/TrigScintTrack.h" 
->>>>>>> 1a6a768e
+#include "Event/HgcrocTrigDigi.h"
 
 #include <variant>
 
@@ -68,6 +64,7 @@
         TrigScintHit,
         TrigScintCluster,
         TrigScintTrack,
+        HgcrocTrigDigiCollection,
         std::vector < CalorimeterHit >,
         std::vector < EcalCluster >,
         std::vector < EcalHit >,
@@ -78,12 +75,8 @@
         std::vector < SiStripHit >,
         std::vector < SimTrackerHit >,
         std::vector < TrigScintHit >,
-<<<<<<< HEAD
-        HgcrocTrigDigiCollection,
-=======
         std::vector < TrigScintCluster >,
         std::vector < TrigScintTrack >,
->>>>>>> 1a6a768e
         std::map< int , SimParticle >
     > EventBusPassenger;
 
