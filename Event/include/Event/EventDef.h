/**
 * @file EventDef.h
 * @brief Headers to be processed when creating the ROOT dictionary
 * @author Tom Eichlersmith, University of Minnesota
 */

#include "Event/CalorimeterHit.h"
#include "Event/ClusterAlgoResult.h"
#include "Event/DigiCollection.h" 
#include "Event/EcalCluster.h"
#include "Event/EcalHit.h"
#include "Event/EcalDigiCollection.h"
#include "Event/EcalVetoResult.h"
#include "Event/EventConstants.h"
#include "Event/EventHeader.h"
#include "Event/FindableTrackResult.h"
#include "Event/HcalHit.h"
#include "Event/HcalVetoResult.h"
#include "Event/NonFidEcalVetoResult.h"
#include "Event/PnWeightResult.h"
#include "Event/ProductTag.h"
#include "Event/RawHit.h"
#include "Event/RunHeader.h"
#include "Event/SimCalorimeterHit.h"
#include "Event/SimParticle.h"
#include "Event/SiStripHit.h"
#include "Event/SimTrackerHit.h"
#include "Event/TrackerVetoResult.h"
#include "Event/TriggerResult.h"
#include "Event/TrigScintHit.h" 

#include <variant>

namespace ldmx {

    /**
     * @type EventBusPassenger
     * Allows all event bus passenger objects to be handled under one name (without an inheritance tree).
     * 
     * @note Any object that you want to be put into the event bus needs to be listed here as well as above.
     *
     * @note There are two types of EventBusPassengers:
     *      1) Those that exist inside of an STL collection (e.g. SimParticle or EcalHit).
     *          These must have Print and operator< (for sorting) methods defined.
     *      2) Those that exist outside an STL collection (e.g. EcalVetoResult)
     *          These must have Print and Clear methods defined.
     *
     * TODO: Figure out if there are a maximum number of types allowed.
     *
     * TODO: Dynamically (pre-processor) set the EventBusPassenger object to be the objects being used in the run.
     */
    typedef std::variant< 
        EcalVetoResult ,
        NonFidEcalVetoResult ,
        EventHeader ,
        TriggerResult ,
        TrackerVetoResult ,
        ClusterAlgoResult ,
        HcalVetoResult ,
        PnWeightResult ,
        DigiCollection ,
<<<<<<< HEAD
        TrigScintHit,
=======
        EcalDigiCollection ,
>>>>>>> c1b7b46e
        std::vector< FindableTrackResult > ,
        std::vector< SimCalorimeterHit > ,
        std::vector< SimTrackerHit > ,
        std::map< int , SimParticle > ,
        std::vector < CalorimeterHit > ,
        std::vector < EcalHit > ,
        std::vector < EcalCluster > ,
        std::vector < HcalHit > ,
        std::vector < SiStripHit > ,
        std::vector < RawHit >, 
        std::vector < TrigScintHit >
    > EventBusPassenger;

}<|MERGE_RESOLUTION|>--- conflicted
+++ resolved
@@ -50,31 +50,28 @@
      * TODO: Dynamically (pre-processor) set the EventBusPassenger object to be the objects being used in the run.
      */
     typedef std::variant< 
+        ClusterAlgoResult ,
+        DigiCollection ,
+        EcalDigiCollection ,
         EcalVetoResult ,
+        EventHeader ,
+        HcalVetoResult ,
         NonFidEcalVetoResult ,
-        EventHeader ,
+        PnWeightResult ,
+        TrackerVetoResult ,
         TriggerResult ,
-        TrackerVetoResult ,
-        ClusterAlgoResult ,
-        HcalVetoResult ,
-        PnWeightResult ,
-        DigiCollection ,
-<<<<<<< HEAD
         TrigScintHit,
-=======
-        EcalDigiCollection ,
->>>>>>> c1b7b46e
-        std::vector< FindableTrackResult > ,
-        std::vector< SimCalorimeterHit > ,
-        std::vector< SimTrackerHit > ,
+        std::vector < CalorimeterHit > ,
+        std::vector < EcalCluster > ,
+        std::vector < EcalHit > ,
+        std::vector < FindableTrackResult > ,
+        std::vector < HcalHit > ,
+        std::vector < RawHit >, 
+        std::vector < SimCalorimeterHit > ,
+        std::vector < SiStripHit > ,
+        std::vector < SimTrackerHit > ,
+        std::vector < TrigScintHit >
         std::map< int , SimParticle > ,
-        std::vector < CalorimeterHit > ,
-        std::vector < EcalHit > ,
-        std::vector < EcalCluster > ,
-        std::vector < HcalHit > ,
-        std::vector < SiStripHit > ,
-        std::vector < RawHit >, 
-        std::vector < TrigScintHit >
     > EventBusPassenger;
 
 }