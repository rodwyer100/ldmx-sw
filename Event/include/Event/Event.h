/**
 * @file Event.h
 * @brief Class defining an abstract interface for accessing event information and data collections
 * @author Jeremy McCormick, SLAC National Accelerator Laboratory
 */

#ifndef EVENT_EVENT_H_
#define EVENT_EVENT_H_

// ROOT
#include "TObject.h"
#include "TClonesArray.h"

// LDMX
#include "Event/EventHeader.h"

// STL
#include <string>
#include <map>

<<<<<<< HEAD
=======
namespace ldmx {

>>>>>>> 22bfdfbb
/**
 * @class Event
 * @brief Defines an interface for accessing event data
 *
 * @note
 * A backing EventImpl object provides the actual data collections
 * via ROOT data structures (trees and branches).  
 */
<<<<<<< HEAD
namespace event {
=======
class Event {
>>>>>>> 22bfdfbb

    class Event {

	public:
	
        /**
         * Class constructor.
         */
        Event() {;}
<<<<<<< HEAD
	
=======

>>>>>>> 22bfdfbb
        /**
         * Class destructor.
         */
        virtual ~Event() {;}
<<<<<<< HEAD
        
	/**
	 * Get the event header.
         * @return The event header.
         */
        virtual const EventHeader* getEventHeader() const = 0;
	
	/**
         * Check the existance of one-and-only-one object with the
         * given name (excluding the pass) in the event.
	 * @param name Name (label, not classname) given to the object when it was put into the event
	 * @return True if the object or collection exists in the event
         */
        bool exists(const std::string& name) {
            return getReal(name, "", false)!=0;
        }

	/**
         * Check the existance of an object or collection with the
         * given name and pass name in the event.
	 * @param name Name (label, not classname) given to the object when it was put into the event
	 * @param passName The process pass label which was in use when this object was put into the event, such as "sim" or "rerecov2"
	 * @return True if the object or collection exists in the event
         */
        bool exists(const std::string& name, const std::string& passName) {
            return getReal(name, passName, false)!=0;
        }

	/**
=======

        /**
         * Get the event header.
         * @return The event header.
         */
        virtual const EventHeader* getEventHeader() const = 0;

        /**
         * Check the existence of one-and-only-one object with the
         * given name (excluding the pass) in the event.
         * @param name Name (label, not class name) given to the object when it was put into the event.
         * @return True if the object or collection exists in the event.
         */
        bool exists(const std::string& name) {
            return getReal(name, "", false) != 0;
        }

        /**
         * Check for the existence of an object or collection with the
         * given name and pass name in the event.
         * @param name Name (label, not class name) given to the object when it was put into the event.
         * @param passName The process pass label which was in use when this object was put into the event, such as "sim" or "rerecov2".
         * @return True if the object or collection exists in the event.
         */
        bool exists(const std::string& name, const std::string& passName) {
            return getReal(name, passName, false) != 0;
        }

        /**
>>>>>>> 22bfdfbb
         * Get a named object with a specific type without specifying
         * the pass name.  If there is one-and-only-one object with the
         * given name (excluding the pass) in the event, it will be
         * returned, otherwise an exception will be thrown.
<<<<<<< HEAD
	 * @param name Name (label, not classname) given to the object when it was put into the event
	 * @return A named object from the event.
         */
        template<typename ObjectType> const ObjectType get(const std::string& name) {
            std::cout << "[ Event ] : Getting object " << name << " with automatic logic pass " << std::endl;
            return (ObjectType) getReal(name, "", true);
        }

	/**
         * Get a named object with a specific type, specifying
         * the pass name.  If there is no object which matches, an exception
         * will be thrown.
	 * @param name Name (label, not classname) given to the object when it was put into the event
	 * @param passName The process pass label which was in use when this object was put into the event, such as "sim" or "rerecov2"
	 * @return A named object from the event.
         */
        template<typename ObjectType> const ObjectType get(const std::string& name, const std::string& passName) {
            std::cout << "[ Event ] : Getting object " << name << " with pass " << passName << std::endl;
            return (ObjectType) getReal(name, passName, true);
        }

	/**
=======
         * @param name Name (label, not classname) given to the object when it was put into the event.
         * @return A named object from the event.
         */
        template<typename ObjectType> const ObjectType get(const std::string& name) {
            return (ObjectType) getReal(name, "", true);
        }

        /**
         * Get a named object with a specific type, specifying
         * the pass name.  If there is no object which matches, an exception
         * will be thrown.
         * @param name Name (label, not classname) given to the object when it was put into the event.
         * @param passName The process pass label which was in use when this object was put into the event, such as "sim" or "rerecov2".
         * @return A named object from the event.
         */
        template<typename ObjectType> const ObjectType get(const std::string& name, const std::string& passName) {
            return (ObjectType) getReal(name, passName, true);
        }

        /**
>>>>>>> 22bfdfbb
         * Get a collection (TClonesArray) from the event without specifying
         * the pass name.  If there is one-and-only-one object with the
         * given name (excluding the pass) in the event, it will be
         * returned, otherwise an exception will be thrown.
<<<<<<< HEAD
	 * @param name Name (label, not classname) given to the object when it was put into the event
	 * @return The named TClonesArray from the event.
         */
        const TClonesArray* getCollection(const std::string& collectionName) {
            std::cout << "[ Event ] : Getting collection " << collectionName << " with automatic logic" << std::endl;
            return (TClonesArray*) getReal(collectionName, "", true);
        }

	/**
         * Get an object collection (TClonesArray) from the event, specifying
         * the pass name.  If there is no object which matches, an exception
         * will be thrown.
	 * @param collectionName Name given to the collection when it was put into the event
	 * @param passName The process pass label which was in use when this object was put into the event, such as "sim" or "rerecov2"
	 * @return A named TClonesArray from the event.
         */
        const TClonesArray* getCollection(const std::string& collectionName, std::string passName) {
            std::cout << "[ Event ] : Getting collection " << collectionName << " with pass " << passName << std::endl;
            return (TClonesArray*) getReal(collectionName, passName, true);
        }

	/**
=======
         * @param name Name (label, not class name) given to the object when it was put into the event.
         * @return The named TClonesArray from the event.
         */
        const TClonesArray* getCollection(const std::string& collectionName) {
            return (TClonesArray*) getReal(collectionName, "", true);
        }

        /**
         * Get an object collection (TClonesArray) from the event, specifying
         * the pass name.  If there is no object which matches, an exception
         * will be thrown.
         * @param collectionName Name given to the collection when it was put into the event.
         * @param passName The process pass label which was in use when this object was put into the event, such as "sim" or "rerecov2".
         * @return A named TClonesArray from the event.
         */
        const TClonesArray* getCollection(const std::string& collectionName, std::string passName) {
            return (TClonesArray*) getReal(collectionName, passName, true);
        }

        /**
>>>>>>> 22bfdfbb
         * Add a collection (TClonesArray) of objects to the event.
         * The current pass name will be used for the collection.
         * @param collectionName The name of the collection.
         * @param clones The TClonesArray containing the objects.
<<<<<<< HEAD
         */
        virtual void add(const std::string& collectionName, TClonesArray* clones) = 0;
 
	/**
         * Add an object to the event.
         * The current pass name will be used for the object.
         * @param collectionName The name of the collection.
         * @param clones The TClonesArray containing the objects.
         */
        virtual void add(const std::string& name, TObject* obj) = 0;
	
    protected:
	
	/**
         * Actual get implementation, provided by derived class.
         * @param itemName The name of the object or TClonesArray
	 * @param passName The process pass label which was in use when this object was put into the event
	 * @param mustExist Determines if an exception should be thrown if the object does not exist -- used by exists() methods
         * @param clones The TClonesArray containing the objects.
         */
	virtual const TObject* getReal(const std::string& itemName, const std::string& passName, bool mustExist) = 0;
	
    };   
=======
         */
        virtual void add(const std::string& collectionName, TClonesArray* clones) = 0;

        /**
         * Add an object to the event.
         * The current pass name will be used for the object.
         * @param collectionName The name of the collection.
         * @param clones The TClonesArray containing the objects.
         */
        virtual void add(const std::string& name, TObject* obj) = 0;

        /**
         * Add the given object to the named TClonesArray collection
         * Objects can only be added to a TClonesArray during the current pass -- TClonesArrays loaded
         * from the input data file are not allowed to be changed.
         * @note Object types must implement TObject::Copy().
         * @param name Name of the collection.
         * @param obj Object to be appended to the collection.
         */
        virtual void addToCollection(const std::string& name, const TObject& obj) = 0;

    protected:

        /**
         * Actual get implementation, provided by derived class.
         * @param itemName The name of the object or TClonesArray.
         * @param passName The process pass label which was in use when this object was put into the event.
         * @param mustExist Determines if an exception should be thrown if the object does not exist -- used by exists() methods.
         * @param clones The TClonesArray containing the objects.
         */
        virtual const TObject* getReal(const std::string& itemName, const std::string& passName, bool mustExist) = 0;

};
>>>>>>> 22bfdfbb
}

#endif<|MERGE_RESOLUTION|>--- conflicted
+++ resolved
@@ -18,11 +18,8 @@
 #include <string>
 #include <map>
 
-<<<<<<< HEAD
-=======
 namespace ldmx {
 
->>>>>>> 22bfdfbb
 /**
  * @class Event
  * @brief Defines an interface for accessing event data
@@ -31,60 +28,19 @@
  * A backing EventImpl object provides the actual data collections
  * via ROOT data structures (trees and branches).  
  */
-<<<<<<< HEAD
-namespace event {
-=======
 class Event {
->>>>>>> 22bfdfbb
 
-    class Event {
+    public:
 
-	public:
-	
         /**
          * Class constructor.
          */
         Event() {;}
-<<<<<<< HEAD
-	
-=======
 
->>>>>>> 22bfdfbb
         /**
          * Class destructor.
          */
         virtual ~Event() {;}
-<<<<<<< HEAD
-        
-	/**
-	 * Get the event header.
-         * @return The event header.
-         */
-        virtual const EventHeader* getEventHeader() const = 0;
-	
-	/**
-         * Check the existance of one-and-only-one object with the
-         * given name (excluding the pass) in the event.
-	 * @param name Name (label, not classname) given to the object when it was put into the event
-	 * @return True if the object or collection exists in the event
-         */
-        bool exists(const std::string& name) {
-            return getReal(name, "", false)!=0;
-        }
-
-	/**
-         * Check the existance of an object or collection with the
-         * given name and pass name in the event.
-	 * @param name Name (label, not classname) given to the object when it was put into the event
-	 * @param passName The process pass label which was in use when this object was put into the event, such as "sim" or "rerecov2"
-	 * @return True if the object or collection exists in the event
-         */
-        bool exists(const std::string& name, const std::string& passName) {
-            return getReal(name, passName, false)!=0;
-        }
-
-	/**
-=======
 
         /**
          * Get the event header.
@@ -114,35 +70,10 @@
         }
 
         /**
->>>>>>> 22bfdfbb
          * Get a named object with a specific type without specifying
          * the pass name.  If there is one-and-only-one object with the
          * given name (excluding the pass) in the event, it will be
          * returned, otherwise an exception will be thrown.
-<<<<<<< HEAD
-	 * @param name Name (label, not classname) given to the object when it was put into the event
-	 * @return A named object from the event.
-         */
-        template<typename ObjectType> const ObjectType get(const std::string& name) {
-            std::cout << "[ Event ] : Getting object " << name << " with automatic logic pass " << std::endl;
-            return (ObjectType) getReal(name, "", true);
-        }
-
-	/**
-         * Get a named object with a specific type, specifying
-         * the pass name.  If there is no object which matches, an exception
-         * will be thrown.
-	 * @param name Name (label, not classname) given to the object when it was put into the event
-	 * @param passName The process pass label which was in use when this object was put into the event, such as "sim" or "rerecov2"
-	 * @return A named object from the event.
-         */
-        template<typename ObjectType> const ObjectType get(const std::string& name, const std::string& passName) {
-            std::cout << "[ Event ] : Getting object " << name << " with pass " << passName << std::endl;
-            return (ObjectType) getReal(name, passName, true);
-        }
-
-	/**
-=======
          * @param name Name (label, not classname) given to the object when it was put into the event.
          * @return A named object from the event.
          */
@@ -163,35 +94,10 @@
         }
 
         /**
->>>>>>> 22bfdfbb
          * Get a collection (TClonesArray) from the event without specifying
          * the pass name.  If there is one-and-only-one object with the
          * given name (excluding the pass) in the event, it will be
          * returned, otherwise an exception will be thrown.
-<<<<<<< HEAD
-	 * @param name Name (label, not classname) given to the object when it was put into the event
-	 * @return The named TClonesArray from the event.
-         */
-        const TClonesArray* getCollection(const std::string& collectionName) {
-            std::cout << "[ Event ] : Getting collection " << collectionName << " with automatic logic" << std::endl;
-            return (TClonesArray*) getReal(collectionName, "", true);
-        }
-
-	/**
-         * Get an object collection (TClonesArray) from the event, specifying
-         * the pass name.  If there is no object which matches, an exception
-         * will be thrown.
-	 * @param collectionName Name given to the collection when it was put into the event
-	 * @param passName The process pass label which was in use when this object was put into the event, such as "sim" or "rerecov2"
-	 * @return A named TClonesArray from the event.
-         */
-        const TClonesArray* getCollection(const std::string& collectionName, std::string passName) {
-            std::cout << "[ Event ] : Getting collection " << collectionName << " with pass " << passName << std::endl;
-            return (TClonesArray*) getReal(collectionName, passName, true);
-        }
-
-	/**
-=======
          * @param name Name (label, not class name) given to the object when it was put into the event.
          * @return The named TClonesArray from the event.
          */
@@ -212,36 +118,10 @@
         }
 
         /**
->>>>>>> 22bfdfbb
          * Add a collection (TClonesArray) of objects to the event.
          * The current pass name will be used for the collection.
          * @param collectionName The name of the collection.
          * @param clones The TClonesArray containing the objects.
-<<<<<<< HEAD
-         */
-        virtual void add(const std::string& collectionName, TClonesArray* clones) = 0;
- 
-	/**
-         * Add an object to the event.
-         * The current pass name will be used for the object.
-         * @param collectionName The name of the collection.
-         * @param clones The TClonesArray containing the objects.
-         */
-        virtual void add(const std::string& name, TObject* obj) = 0;
-	
-    protected:
-	
-	/**
-         * Actual get implementation, provided by derived class.
-         * @param itemName The name of the object or TClonesArray
-	 * @param passName The process pass label which was in use when this object was put into the event
-	 * @param mustExist Determines if an exception should be thrown if the object does not exist -- used by exists() methods
-         * @param clones The TClonesArray containing the objects.
-         */
-	virtual const TObject* getReal(const std::string& itemName, const std::string& passName, bool mustExist) = 0;
-	
-    };   
-=======
          */
         virtual void add(const std::string& collectionName, TClonesArray* clones) = 0;
 
@@ -275,7 +155,6 @@
         virtual const TObject* getReal(const std::string& itemName, const std::string& passName, bool mustExist) = 0;
 
 };
->>>>>>> 22bfdfbb
 }
 
 #endif