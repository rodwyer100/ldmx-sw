/**
 * @file Event.h
 * @brief Class defining an abstract interface for accessing event information and data collections
 * @author Jeremy McCormick, SLAC National Accelerator Laboratory
 */

#ifndef EVENT_EVENT_H_
#define EVENT_EVENT_H_

// ROOT
#include "TObject.h"
#include "TClonesArray.h"

// LDMX
#include "Event/EventHeader.h"
<<<<<<< HEAD
=======
#include "Event/ProductTag.h"
>>>>>>> 2d87e60a

// STL
#include <string>
#include <map>

namespace ldmx {

    /**
     * @class Event
     * @brief Defines an interface for accessing event data
     *
     * @note
     * A backing EventImpl object provides the actual data collections
     * via ROOT data structures (trees and branches).
     */
    class Event {

        public:

            /**
             * Class constructor.
             */
            Event() {
            }

            /**
             * Class destructor.
             */
            virtual ~Event() {
            }

            /**
             * Get the event header.
             * @return The event header.
             */
            virtual const EventHeader* getEventHeader() const = 0;

            /**
             * Check the existence of one-and-only-one object with the
             * given name (excluding the pass) in the event.
             * @param name Name (label, not class name) given to the object when it was put into the event.
             * @return True if the object or collection exists in the event.
             */
<<<<<<< HEAD
            bool exists(const std::string& name) {
=======
            bool exists(const std::string& name) const {
>>>>>>> 2d87e60a
                return getReal(name, "", false) != 0;
            }

            /**
             * Check for the existence of an object or collection with the
             * given name and pass name in the event.
             * @param name Name (label, not class name) given to the object when it was put into the event.
             * @param passName The process pass label which was in use when this object was put into the event, such as "sim" or "rerecov2".
             * @return True if the object or collection exists in the event.
             */
<<<<<<< HEAD
            bool exists(const std::string& name, const std::string& passName) {
=======
            bool exists(const std::string& name, const std::string& passName) const {
>>>>>>> 2d87e60a
                return getReal(name, passName, false) != 0;
            }

            /**
<<<<<<< HEAD
=======
             * Get a list of the data products in the event
	     */
            virtual const std::vector<ProductTag>& getProducts() const = 0;

            /**
	     * Get a list of products which match the given POSIX-Extended, case-insenstive regular-expressions.
	     * An empty argument is interpreted as ".*", which matches everything.
	     * @param namematch Regular expression to compare with the product name
	     * @param passmatch Regular expression to compare with the pass name
	     * @param typematch Regular expression to compare with the type name
	     */
            std::vector<ProductTag> searchProducts(const std::string& namematch, const std::string& passmatch, const std::string& typematch) const;
      
            /**
>>>>>>> 2d87e60a
             * Get a named object with a specific type without specifying
             * the pass name.  If there is one-and-only-one object with the
             * given name (excluding the pass) in the event, it will be
             * returned, otherwise an exception will be thrown.
             * @param name Name (label, not classname) given to the object when it was put into the event.
             * @return A named object from the event.
             */
            template<typename ObjectType> const ObjectType get(const std::string& name) const {
                return (ObjectType) getReal(name, "", true);
            }

            /**
             * Get a named object with a specific type, specifying
             * the pass name.  If there is no object which matches, an exception
             * will be thrown.
             * @param name Name (label, not classname) given to the object when it was put into the event.
             * @param passName The process pass label which was in use when this object was put into the event, such as "sim" or "rerecov2".
             * @return A named object from the event.
             */
            template<typename ObjectType> const ObjectType get(const std::string& name, const std::string& passName) const {
                return (ObjectType) getReal(name, passName, true);
            }

            /**
             * Get a collection (TClonesArray) from the event without specifying
             * the pass name.  If there is one-and-only-one object with the
             * given name (excluding the pass) in the event, it will be
             * returned, otherwise an exception will be thrown.
             * @param name Name (label, not class name) given to the object when it was put into the event.
             * @return The named TClonesArray from the event.
             */
            const TClonesArray* getCollection(const std::string& collectionName) const {
                return (TClonesArray*) getReal(collectionName, "", true);
            }

            /**
             * Get an object collection (TClonesArray) from the event, specifying
             * the pass name.  If there is no object which matches, an exception
             * will be thrown.
             * @param collectionName Name given to the collection when it was put into the event.
             * @param passName The process pass label which was in use when this object was put into the event, such as "sim" or "rerecov2".
             * @return A named TClonesArray from the event.
             */
            const TClonesArray* getCollection(const std::string& collectionName, std::string passName) const {
                return (TClonesArray*) getReal(collectionName, passName, true);
            }

            /**
             * Add a collection (TClonesArray) of objects to the event.
             * The current pass name will be used for the collection.
             * @param collectionName The name of the collection.
             * @param clones The TClonesArray containing the objects.
             */
            virtual void add(const std::string& collectionName, TClonesArray* clones) = 0;

            /**
             * Add an object to the event.
             * The current pass name will be used for the object.
             * @param collectionName The name of the collection.
             * @param clones The TClonesArray containing the objects.
             */
            virtual void add(const std::string& name, TObject* obj) = 0;

            /**
             * Add the given object to the named TClonesArray collection
             * Objects can only be added to a TClonesArray during the current pass -- TClonesArrays loaded
             * from the input data file are not allowed to be changed.
             * @note Object types must implement TObject::Copy().
             * @param name Name of the collection.
             * @param obj Object to be appended to the collection.
             */
            virtual void addToCollection(const std::string& name, const TObject& obj) = 0;

        protected:

            /**
             * Actual get implementation, provided by derived class.
             * @param itemName The name of the object or TClonesArray.
             * @param passName The process pass label which was in use when this object was put into the event.
             * @param mustExist Determines if an exception should be thrown if the object does not exist -- used by exists() methods.
             * @param clones The TClonesArray containing the objects.
             */
            virtual const TObject* getReal(const std::string& itemName, const std::string& passName, bool mustExist) const = 0;

    };
}

#endif<|MERGE_RESOLUTION|>--- conflicted
+++ resolved
@@ -13,10 +13,7 @@
 
 // LDMX
 #include "Event/EventHeader.h"
-<<<<<<< HEAD
-=======
 #include "Event/ProductTag.h"
->>>>>>> 2d87e60a
 
 // STL
 #include <string>
@@ -60,11 +57,7 @@
              * @param name Name (label, not class name) given to the object when it was put into the event.
              * @return True if the object or collection exists in the event.
              */
-<<<<<<< HEAD
-            bool exists(const std::string& name) {
-=======
             bool exists(const std::string& name) const {
->>>>>>> 2d87e60a
                 return getReal(name, "", false) != 0;
             }
 
@@ -75,17 +68,11 @@
              * @param passName The process pass label which was in use when this object was put into the event, such as "sim" or "rerecov2".
              * @return True if the object or collection exists in the event.
              */
-<<<<<<< HEAD
-            bool exists(const std::string& name, const std::string& passName) {
-=======
             bool exists(const std::string& name, const std::string& passName) const {
->>>>>>> 2d87e60a
                 return getReal(name, passName, false) != 0;
             }
 
             /**
-<<<<<<< HEAD
-=======
              * Get a list of the data products in the event
 	     */
             virtual const std::vector<ProductTag>& getProducts() const = 0;
@@ -100,7 +87,6 @@
             std::vector<ProductTag> searchProducts(const std::string& namematch, const std::string& passmatch, const std::string& typematch) const;
       
             /**
->>>>>>> 2d87e60a
              * Get a named object with a specific type without specifying
              * the pass name.  If there is one-and-only-one object with the
              * given name (excluding the pass) in the event, it will be
