/**
 * @file FindableTrackResult.h
 * @brief Class used to encapsulate the results obtained from 
 *        FindableTrackProcessor.
 * @author Omar Moreno, SLAC National Accelerator Laboratory
 */

#ifndef EVENT_FINDABLETRACKRESULT_H_
#define EVENT_FINDABLETRACKRESULT_H_

//----------------//
//   C++ StdLib   //
//----------------//
#include <iostream>
#include <map>

//----------//
//   ROOT   //
//----------//
#include <TObject.h> //For ClassDef
#include <TRef.h>

namespace ldmx { 
    
    class FindableTrackResult { 
        
        public: 

            // Strategies
            enum Strategy {
                STRATEGY_NONE = 0, 
                STRATEGY_4S   = 1, 
                STRATEGY_3S1A = 2, 
                STRATEGY_2S2A = 3, 
                STRATEGY_2A   = 4,
                STRATEGY_2S   = 5,
                STRATEGY_3S   = 6, 
            };

            /** Constructor */
            FindableTrackResult(); 

            /** Destructor */
            ~FindableTrackResult(); 

            /** 
             * Checks if a sim particle is findable using the 4 stereo layers 
             * of the recoil tracker only. 
             */
            bool is4sFindable() const { return is4sFindable_; };

            /** 
             * Checks if a sim particle is findable using the strategy 3 
             * stereo + 1 axial.
             *
             */
            bool is3s1aFindable() const { return is3s1aFindable_; };

            /** 
             * Checks if a sim particle is findable using the strategy 2 
             * stereo + 2 axial.
             *
             */
            bool is2s2aFindable() const { return is2s2aFindable_; };
           
            /** 
             * Checks if a sim particle is findable using the strategy 2 
             * axial.
             *
             */
            bool is2aFindable() const { return is2aFindable_; };

            /**
             * Checks if a sim particle is findable using the 2 stereo hit 
             * strategy.
             */
            bool is2sFindable() const { return is2sFindable_; };

            /**
             * Checks if a sim particle is findable using the 3 stereo hit 
             * strategy.
             */
            bool is3sFindable() const { return is3sFindable_; };

            /**
             * Set the sim particle associated with this result.
             */
            void setParticleTrackID(int trackID) { particleTrackID_ = trackID; };

            /**
             * Get the track ID of the sim particle causing this track
             */
            int getParticleTrackID() const { return particleTrackID_; }

            /**
             * Set the sim particle and 'is findable' flag.
             */
            void setResult(Strategy strategy, bool isFindable); 

            /** Reset the object. */
            void Clear(); 
            
            /** Print out the object */
<<<<<<< HEAD
            void Print(Option_t *option = "") const;
=======
            void Print() const;
>>>>>>> ceff3df5

            /** Sort by track ID of particle causing track */
            bool operator < ( const FindableTrackResult &rhs ) const {
                return this->getParticleTrackID() < rhs.getParticleTrackID();
            }

        private:
            
            /** Unique identifying number for the particle in Geant4 */
            int particleTrackID_{-1};

            /**
             * Flag indicating whether a particle is findable using the
             * strategy that requires 4 stereo layers.
             */
            bool is4sFindable_{false};

            /** 
             * Flag indicating whether a particle is findable using the 
             * strategy 3 stereo + 1 axial. 
             */
            bool is3s1aFindable_{false}; 

            /** 
             * Flag indicating whether a particle is findable using the 
             * strategy 2 stereo + 2 axial. 
             */
            bool is2s2aFindable_{false}; 
            
            /** 
             * Flag indicating whether a particle is findable using the 
             * strategy 2 axial.  This will be mainly used to reject
             * back scattered particles. 
             */
            bool is2aFindable_{false};

            /**
             * Flag indicating whether a particle is findable using the 2 stereo
             * strategy. 
             */
            bool is2sFindable_{false}; 
            
            /**
             * Flag indicating whether a particle is findable using the 3 stereo
             * hit strategy. 
             */
            bool is3sFindable_{false}; 

        ClassDef(FindableTrackResult, 3); 

    }; // FindableTrackResult
}


#endif // EVENT_FINDABLETRACKRESULT_H_<|MERGE_RESOLUTION|>--- conflicted
+++ resolved
@@ -101,11 +101,7 @@
             void Clear(); 
             
             /** Print out the object */
-<<<<<<< HEAD
-            void Print(Option_t *option = "") const;
-=======
             void Print() const;
->>>>>>> ceff3df5
 
             /** Sort by track ID of particle causing track */
             bool operator < ( const FindableTrackResult &rhs ) const {
