/**
 * @file SimParticle.h
 * @brief Class which implements an MC particle that stores information about 
 *        tracks from the simulation
 * @author Jeremy McCormick, SLAC National Accelerator Laboratory
<<<<<<< HEAD
=======
 * @author Omar Moreno, SLAC National Accelerator Laboratory
>>>>>>> 2d87e60a
 */

#ifndef EVENT_SIMPARTICLE_H_
#define EVENT_SIMPARTICLE_H_

//----------//
//   ROOT   //
//----------//
#include "TObject.h"
#include "TRefArray.h"

//----------------//
//   C++ StdLib   //
//----------------//
<<<<<<< HEAD
#include <iostream>
#include <map>
#include <string>
#include <vector>

namespace ldmx {

    /**
     * @class SimParticle
     * @brief Represents MC particle information from a track in the simulation
     */
    class SimParticle: public TObject {

        public:

            /**
             * Enum for interesting process types.
             */
            enum ProcessType {
                unknown = 0,
                annihil,
                compt,
                conv,
                electronNuclear,
                eBrem,
                eIoni,
                msc,
                phot,
                photonNuclear,
                GammaToMuPair
                /* Only add additional processes to the end of this list! */
            };

            typedef std::map<std::string, ProcessType> ProcessTypeMap;

            /**
             * Class constructor.
             */
            SimParticle();

            /**
             * Class destructor.
             */
            virtual ~SimParticle();

            /**
             * Clear the data in this object.
             */
            void Clear(Option_t *option = "");

            /**
             * Print out information of this object.
             */
            void Print(Option_t *option = "") const;

            /**
             * Get the energy of the particle [MeV].
             * @return The energy of the particle.
             */
            double getEnergy() {
                return energy_;
            }

            /**
             * Get the PDG code of the particle.
             * @return The PDG code of the particle.
             */
            int getPdgID() {
                return pdgID_;
            }

            /**
             * Get the generator status of the particle.
             * A non-zero status indicates that the particle originates from
             * an event generator source like an input LHE file.
             * @return The generator status.
             */
            int getGenStatus() {
                return genStatus_;
            }

            /**
             * Get the global time of the particle's creation [ns].
             * @return The global time of the particle's creation.
             */
            double getTime() {
                return time_;
            }

            /**
             * Get the XYZ vertex of the particle's creation [mm].
             * @return The vertex of the particle.
             */
            std::vector<double> getVertex() {
                return {x_, y_, z_};
            }

            /**
             * Get the endpoint of the particle where it was destroyed
             * or left the detector [mm].
             * @return The endpoint of the particle
             */
            std::vector<double> getEndPoint() {
                return {endX_, endY_, endZ_};
            }

            /**
             * Get the XYZ momentum of the particle [MeV].
             * @return The momentum of the particle.
             */
            std::vector<double> getMomentum() {
                return {px_, py_, pz_};
            }

            /**
             * Get the mass of the particle [GeV].
             * @return The mass of the particle.
             */
            double getMass() {
                return mass_;
            }

            /**
             * The charge of the particle (units of electron charge).
             * @return The charge of the particle.
             */
            double getCharge() {
                return charge_;
            }

            /**
             * Get the number of daughter particles.
             */
            int getDaughterCount() {
                return daughters_->GetEntriesFast();
            }

            /**
             * Get a daughter particle by index.
             * @param iDau The index of the daughter particle.
             */
            SimParticle* getDaughter(int iDau) {
                return (SimParticle*) daughters_->At(iDau);
            }

            /**
             * Get the number of parent particles.
             * @return The number of parent particles.
             */
            int getParentCount() {
                return parents_->GetEntriesFast();
            }

            /**
             * Get a parent particle by index.
             * @param iPar The index of the parent particle.
             */
            SimParticle* getParent(int iPar) {
                return (SimParticle*) parents_->At(iPar);
            }

            /**
             * Set the energy of the particle [MeV].
             * @param energy The energy of the particle.
             */
            void setEnergy(const double energy) {
                this->energy_ = energy;
            }

            /**
             * Set the PDG code of the hit.
             * @param pdgID The PDG code of the hit.
             */
            void setPdgID(const int pdgID) {
                this->pdgID_ = pdgID;
            }

            /**
             * Set the generator status of the hit.
             * @param genStatus The generator status of the hit.
             */
            void setGenStatus(const int genStatus) {
                this->genStatus_ = genStatus;
            }

            /**
             * Set the global time of the particle's creation [ns].
             * @param time The global time of the particle's creation.
             */
            void setTime(const double time) {
                this->time_ = time;
            }

            /**
             * Set the vertex of the particle [mm].
             * @param x The vertex X position.
             * @param y The vertex Y position.
             * @param z The vertex Z position.
             */
            void setVertex(const double x, const double y, const double z) {
                this->x_ = x;
                this->y_ = y;
                this->z_ = z;
            }

            /**
             * Set the end point of the particle [mm].
             * @param endX The X end point.
             * @param endY The Y end point.
             * @param endZ The Z end point.
             */
            void setEndPoint(const double endX, const double endY, const double endZ) {
                this->endX_ = endX;
                this->endY_ = endY;
                this->endZ_ = endZ;
            }

            /**
             * Set the momentum of the particle [MeV].
             * @param px The X momentum.
             * @param py The Y momentum.
             * @param pz The Z momentum.
             */
            void setMomentum(const double px, const double py, const double pz) {
                this->px_ = px;
                this->py_ = py;
                this->pz_ = pz;
            }

            /**
             * Set the mass of the particle [GeV].
             * @param mass The mass of the particle.
             */
            void setMass(const double mass) {
                this->mass_ = mass;
            }

            /**
             * Set the charge of the particle.
             * @param charge The charge of the particle.
             */
            void setCharge(const double charge) {
                this->charge_ = charge;
            }

            /**
             * Add a daughter particle.
             * @param daughter The daughter particle.
             */
            void addDaughter(SimParticle* daughter) {
                daughters_->Add(daughter);
            }

            /**
             * Add a parent particle.
             * @param parent The parent particle.
             */
            void addParent(SimParticle* parent) {
                parents_->Add(parent);
            }

            /**
             * Get the creator process type of this particle.
             * This corresponds to the value returned by <i>G4VProcess::GetProcessSubType()</i>
             * e.g. 121 for products of photonuclear reactions.
             * @return The creator process type of this particle.
             */
            int getProcessType() {
                return processType_;
            }

            /**
             * Set the creator process type of this particle.
             * This is set from the value of <i>G4VProcess::GetProcessSubType()</i>.
             * @param processType The creator process type of this particle.
             */
            void setProcessType(int processType) {
                processType_ = processType;
            }

            /**
             * Set the momentum at the particle's end point.
             * @param endpx The X momentum.
             * @param endpy The Y momentum.
             * @param endpz The Z momentum.
             */ 
            void setEndPointMomentum(const double endpx, const double endpy, const double endpz) {
                endpx_ = endpx;
                endpy_ = endpy;
                endpz_ = endpz;
            }

            /**
             * Get the momentum at the particle's end point.
             * @return The momentum at the particle's end point as a vector.
             */
            std::vector<double> getEndPointMomentum() {
                return {endpx_, endpy_, endpz_};
            }

            /**
             * Get the process type enum from a G4VProcess name.
             * @return The process type from the string.
             */
            static ProcessType findProcessType(std::string processName); 

        private:

            static ProcessTypeMap createProcessTypeMap();

        private:

            /** The energy of the particle. */
            double energy_{0};

            /** The PDG code of the particle. */
            int pdgID_{0};

            /** The generator status. */
            int genStatus_{-1};

            /** The global creation time. */
            double time_{0};

            /** The X vertex. */
            double x_{0};

            /** The Y vertex. */
            double y_{0};

            /** The Z vertex. */
            double z_{0};

            /** The X end point. */
            double endX_{0};

            /** The Y end point. */
            double endY_{0};

            /** The Z end point. */
            double endZ_{0};

            /** The X momentum.*/
            double px_{0};

            /** The Y momentum. */
            double py_{0};

=======
#include <map>
#include <string>
#include <vector>

namespace ldmx {

    /**
     * @class SimParticle
     * @brief Represents MC particle information from a track in the simulation
     */
    class SimParticle: public TObject {

        public:

            /**
             * Enum for interesting process types.
             */
            enum ProcessType {
                unknown = 0,
                annihil,
                compt,
                conv,
                electronNuclear,
                eBrem,
                eIoni,
                msc,
                phot,
                photonNuclear,
                GammaToMuPair
                /* Only add additional processes to the end of this list! */
            };

            typedef std::map<std::string, ProcessType> ProcessTypeMap;

            /**
             * Class constructor.
             */
            SimParticle();

            /**
             * Class destructor.
             */
            virtual ~SimParticle();

            /**
             * Clear the data in this object.
             */
            void Clear(Option_t *option = "");

            /**
             * Print out information of this object.
             */
            void Print(Option_t *option = "") const;

            /**
             * Get the energy of the particle [MeV].
             * @return The energy of the particle.
             */
            double getEnergy() const { return energy_; }

            /**
             * Get the GEANT track ID of the particle.
             * @return The GEANT track ID of the particle.
             */
            int getTrackID() const { return trackID_; }

            /**
             * Get the PDG code of the particle.
             * @return The PDG code of the particle.
             */
            int getPdgID() const { return pdgID_; }

            /**
             * Get the generator status of the particle.
             * A non-zero status indicates that the particle originates from
             * an event generator source like an input LHE file.
             * @return The generator status.
             */
            int getGenStatus() const { return genStatus_; }

            /**
             * Get the global time of the particle's creation [ns].
             * @return The global time of the particle's creation.
             */
            double getTime() const { return time_; }

            /**
             * Get the XYZ vertex of the particle's creation [mm].
             * @return The vertex of the particle.
             */
            std::vector<double> getVertex() const { return {x_, y_, z_}; }

            /**
             * Get the endpoint of the particle where it was destroyed
             * or left the detector [mm].
             * @return The endpoint of the particle
             */
            std::vector<double> getEndPoint() const { return {endX_, endY_, endZ_}; }

            /**
             * Get the XYZ momentum of the particle [MeV].
             * @return The momentum of the particle.
             */
            std::vector<double> getMomentum() const { return {px_, py_, pz_}; }

            /**
             * Get the mass of the particle [GeV].
             * @return The mass of the particle.
             */
            double getMass() const { return mass_; }

            /** @return The charge of the particle. */
            double getCharge() const { return charge_; }

            /** @return A reference to all daughter particles. */
            TRefArray* getDaughters() const { return daughters_; }

            /** @return The number of daughter particles. */
            int getDaughterCount() const { return daughters_->GetEntriesFast(); }

            /**
             * Retrieve a daughter particle by index. 
             * @param iDaughter The index of the daughter particle of interest.
             */
            SimParticle* getDaughter(const int& iDaughter) const { 
                return static_cast<SimParticle*>(daughters_->At(iDaughter)); 
            }

            /** @return A reference to all of the parent particles. */
            TRefArray* getParents() const { return parents_; }
            
            /** @return The number of parent particles. */
            int getParentCount() const { return parents_->GetEntriesFast(); }

            /**
             * Retrieve a parent particle by index.
             * @param iParent The index of the parent particle of interest.
             */
            SimParticle* getParent(const int& iParent) const {
                return static_cast<SimParticle*>(parents_->At(iParent));
            }

            /**
             * Set the energy of the particle [MeV].
             * @param energy The energy of the particle.
             */
            void setEnergy(const double& energy) { energy_ = energy; }

            /**
             * Set the GEANT track ID of the hit.
             * @param trackID The GEANT track ID of the hit.
             */
            void setTrackID(const int&  trackID) { trackID_ = trackID; }

            /**
             * Set the PDG code of the hit.
             * @param pdgID The PDG code of the hit.
             */
            void setPdgID(const int& pdgID) { pdgID_ = pdgID; }

            /**
             * Set the generator status of the hit.
             * @param genStatus The generator status of the hit.
             */
            void setGenStatus(const int& genStatus) { genStatus_ = genStatus; }

            /**
             * Set the global time of the particle's creation [ns].
             * @param time The global time of the particle's creation.
             */
            void setTime(const double& time) { time_ = time; }

            /**
             * Set the vertex of the particle [mm].
             * @param x The vertex X position.
             * @param y The vertex Y position.
             * @param z The vertex Z position.
             */
            void setVertex(const double& x, const double& y, const double& z) {
                x_ = x;
                y_ = y;
                z_ = z;
            }

            /**
             * Set the end point of the particle [mm].
             * @param endX The X end point.
             * @param endY The Y end point.
             * @param endZ The Z end point.
             */
            void setEndPoint(const double& endX, const double& endY, const double& endZ) {
                endX_ = endX;
                endY_ = endY;
                endZ_ = endZ;
            }

            /**
             * Set the momentum of the particle [MeV].
             * @param px The X momentum.
             * @param py The Y momentum.
             * @param pz The Z momentum.
             */
            void setMomentum(const double& px, const double& py, const double& pz) {
                px_ = px;
                py_ = py;
                pz_ = pz;
            }

            /**
             * Set the mass of the particle [GeV].
             * @param mass The mass of the particle.
             */
            void setMass(const double& mass) { mass_ = mass; }

            /**
             * Set the charge of the particle.
             * @param charge The charge of the particle.
             */
            void setCharge(const double& charge) { charge_ = charge; }

            /**
             * Add a daughter particle.
             * @param daughter The daughter particle.
             */
            void addDaughter(SimParticle* daughter) { daughters_->Add(daughter); }

            /**
             * Add a parent particle.
             * @param parent The parent particle.
             */
            void addParent(SimParticle* parent) { parents_->Add(parent); }

            /**
             * Get the creator process type of this particle.
             * This corresponds to the value returned by <i>G4VProcess::GetProcessSubType()</i>
             * e.g. 121 for products of photonuclear reactions.
             * @return The creator process type of this particle.
             */
            int getProcessType() const { return processType_; }

            /**
             * Set the creator process type of this particle.
             * This is set from the value of <i>G4VProcess::GetProcessSubType()</i>.
             * @param processType The creator process type of this particle.
             */
            void setProcessType(const int& processType) { processType_ = processType; }

            /**
             * Set the momentum at the particle's end point.
             * @param endpx The X momentum.
             * @param endpy The Y momentum.
             * @param endpz The Z momentum.
             */ 
            void setEndPointMomentum(const double& endpx, const double& endpy, const double& endpz) {
                endpx_ = endpx;
                endpy_ = endpy;
                endpz_ = endpz;
            }

            /**
             * Get the momentum at the particle's end point.
             * @return The momentum at the particle's end point as a vector.
             */
            std::vector<double> getEndPointMomentum() const { return {endpx_, endpy_, endpz_}; }

            /**
             * Get the process type enum from a G4VProcess name.
             * @return The process type from the string.
             */
            static ProcessType findProcessType(std::string processName); 

        private:

            static ProcessTypeMap createProcessTypeMap();

        private:

            /** The energy of the particle. */
            double energy_{0};

            /** The GEANT track ID of the particle. */
            int trackID_{-1};

            /** The PDG code of the particle. */
            int pdgID_{0};

            /** The generator status. */
            int genStatus_{-1};

            /** The global creation time. */
            double time_{0};

            /** The X vertex. */
            double x_{0};

            /** The Y vertex. */
            double y_{0};

            /** The Z vertex. */
            double z_{0};

            /** The X end point. */
            double endX_{0};

            /** The Y end point. */
            double endY_{0};

            /** The Z end point. */
            double endZ_{0};

            /** The X momentum.*/
            double px_{0};

            /** The Y momentum. */
            double py_{0};

>>>>>>> 2d87e60a
            /** The Z momentum. */
            double pz_{0};

            /** The X momentum.*/
            double endpx_{0};

            /** The Y momentum. */
            double endpy_{0};

            /** The Z momentum. */
            double endpz_{0};

            /** The particle's mass. */
            double mass_{0};

            /** The particle's charge. */
            double charge_{0};

            /** The list of daughter particles. */
            TRefArray* daughters_;

            /** The list of parent particles. */
            TRefArray* parents_;

            /** Encoding of Geant4 process type. */
            int processType_{-1};

            static ProcessTypeMap PROCESS_MAP;

            /**
             * ROOT class definition.
             */
<<<<<<< HEAD
            ClassDef(SimParticle, 4);
=======
            ClassDef(SimParticle, 5);
>>>>>>> 2d87e60a
    };

}

#endif<|MERGE_RESOLUTION|>--- conflicted
+++ resolved
@@ -3,10 +3,7 @@
  * @brief Class which implements an MC particle that stores information about 
  *        tracks from the simulation
  * @author Jeremy McCormick, SLAC National Accelerator Laboratory
-<<<<<<< HEAD
-=======
  * @author Omar Moreno, SLAC National Accelerator Laboratory
->>>>>>> 2d87e60a
  */
 
 #ifndef EVENT_SIMPARTICLE_H_
@@ -21,8 +18,6 @@
 //----------------//
 //   C++ StdLib   //
 //----------------//
-<<<<<<< HEAD
-#include <iostream>
 #include <map>
 #include <string>
 #include <vector>
@@ -81,354 +76,6 @@
              * Get the energy of the particle [MeV].
              * @return The energy of the particle.
              */
-            double getEnergy() {
-                return energy_;
-            }
-
-            /**
-             * Get the PDG code of the particle.
-             * @return The PDG code of the particle.
-             */
-            int getPdgID() {
-                return pdgID_;
-            }
-
-            /**
-             * Get the generator status of the particle.
-             * A non-zero status indicates that the particle originates from
-             * an event generator source like an input LHE file.
-             * @return The generator status.
-             */
-            int getGenStatus() {
-                return genStatus_;
-            }
-
-            /**
-             * Get the global time of the particle's creation [ns].
-             * @return The global time of the particle's creation.
-             */
-            double getTime() {
-                return time_;
-            }
-
-            /**
-             * Get the XYZ vertex of the particle's creation [mm].
-             * @return The vertex of the particle.
-             */
-            std::vector<double> getVertex() {
-                return {x_, y_, z_};
-            }
-
-            /**
-             * Get the endpoint of the particle where it was destroyed
-             * or left the detector [mm].
-             * @return The endpoint of the particle
-             */
-            std::vector<double> getEndPoint() {
-                return {endX_, endY_, endZ_};
-            }
-
-            /**
-             * Get the XYZ momentum of the particle [MeV].
-             * @return The momentum of the particle.
-             */
-            std::vector<double> getMomentum() {
-                return {px_, py_, pz_};
-            }
-
-            /**
-             * Get the mass of the particle [GeV].
-             * @return The mass of the particle.
-             */
-            double getMass() {
-                return mass_;
-            }
-
-            /**
-             * The charge of the particle (units of electron charge).
-             * @return The charge of the particle.
-             */
-            double getCharge() {
-                return charge_;
-            }
-
-            /**
-             * Get the number of daughter particles.
-             */
-            int getDaughterCount() {
-                return daughters_->GetEntriesFast();
-            }
-
-            /**
-             * Get a daughter particle by index.
-             * @param iDau The index of the daughter particle.
-             */
-            SimParticle* getDaughter(int iDau) {
-                return (SimParticle*) daughters_->At(iDau);
-            }
-
-            /**
-             * Get the number of parent particles.
-             * @return The number of parent particles.
-             */
-            int getParentCount() {
-                return parents_->GetEntriesFast();
-            }
-
-            /**
-             * Get a parent particle by index.
-             * @param iPar The index of the parent particle.
-             */
-            SimParticle* getParent(int iPar) {
-                return (SimParticle*) parents_->At(iPar);
-            }
-
-            /**
-             * Set the energy of the particle [MeV].
-             * @param energy The energy of the particle.
-             */
-            void setEnergy(const double energy) {
-                this->energy_ = energy;
-            }
-
-            /**
-             * Set the PDG code of the hit.
-             * @param pdgID The PDG code of the hit.
-             */
-            void setPdgID(const int pdgID) {
-                this->pdgID_ = pdgID;
-            }
-
-            /**
-             * Set the generator status of the hit.
-             * @param genStatus The generator status of the hit.
-             */
-            void setGenStatus(const int genStatus) {
-                this->genStatus_ = genStatus;
-            }
-
-            /**
-             * Set the global time of the particle's creation [ns].
-             * @param time The global time of the particle's creation.
-             */
-            void setTime(const double time) {
-                this->time_ = time;
-            }
-
-            /**
-             * Set the vertex of the particle [mm].
-             * @param x The vertex X position.
-             * @param y The vertex Y position.
-             * @param z The vertex Z position.
-             */
-            void setVertex(const double x, const double y, const double z) {
-                this->x_ = x;
-                this->y_ = y;
-                this->z_ = z;
-            }
-
-            /**
-             * Set the end point of the particle [mm].
-             * @param endX The X end point.
-             * @param endY The Y end point.
-             * @param endZ The Z end point.
-             */
-            void setEndPoint(const double endX, const double endY, const double endZ) {
-                this->endX_ = endX;
-                this->endY_ = endY;
-                this->endZ_ = endZ;
-            }
-
-            /**
-             * Set the momentum of the particle [MeV].
-             * @param px The X momentum.
-             * @param py The Y momentum.
-             * @param pz The Z momentum.
-             */
-            void setMomentum(const double px, const double py, const double pz) {
-                this->px_ = px;
-                this->py_ = py;
-                this->pz_ = pz;
-            }
-
-            /**
-             * Set the mass of the particle [GeV].
-             * @param mass The mass of the particle.
-             */
-            void setMass(const double mass) {
-                this->mass_ = mass;
-            }
-
-            /**
-             * Set the charge of the particle.
-             * @param charge The charge of the particle.
-             */
-            void setCharge(const double charge) {
-                this->charge_ = charge;
-            }
-
-            /**
-             * Add a daughter particle.
-             * @param daughter The daughter particle.
-             */
-            void addDaughter(SimParticle* daughter) {
-                daughters_->Add(daughter);
-            }
-
-            /**
-             * Add a parent particle.
-             * @param parent The parent particle.
-             */
-            void addParent(SimParticle* parent) {
-                parents_->Add(parent);
-            }
-
-            /**
-             * Get the creator process type of this particle.
-             * This corresponds to the value returned by <i>G4VProcess::GetProcessSubType()</i>
-             * e.g. 121 for products of photonuclear reactions.
-             * @return The creator process type of this particle.
-             */
-            int getProcessType() {
-                return processType_;
-            }
-
-            /**
-             * Set the creator process type of this particle.
-             * This is set from the value of <i>G4VProcess::GetProcessSubType()</i>.
-             * @param processType The creator process type of this particle.
-             */
-            void setProcessType(int processType) {
-                processType_ = processType;
-            }
-
-            /**
-             * Set the momentum at the particle's end point.
-             * @param endpx The X momentum.
-             * @param endpy The Y momentum.
-             * @param endpz The Z momentum.
-             */ 
-            void setEndPointMomentum(const double endpx, const double endpy, const double endpz) {
-                endpx_ = endpx;
-                endpy_ = endpy;
-                endpz_ = endpz;
-            }
-
-            /**
-             * Get the momentum at the particle's end point.
-             * @return The momentum at the particle's end point as a vector.
-             */
-            std::vector<double> getEndPointMomentum() {
-                return {endpx_, endpy_, endpz_};
-            }
-
-            /**
-             * Get the process type enum from a G4VProcess name.
-             * @return The process type from the string.
-             */
-            static ProcessType findProcessType(std::string processName); 
-
-        private:
-
-            static ProcessTypeMap createProcessTypeMap();
-
-        private:
-
-            /** The energy of the particle. */
-            double energy_{0};
-
-            /** The PDG code of the particle. */
-            int pdgID_{0};
-
-            /** The generator status. */
-            int genStatus_{-1};
-
-            /** The global creation time. */
-            double time_{0};
-
-            /** The X vertex. */
-            double x_{0};
-
-            /** The Y vertex. */
-            double y_{0};
-
-            /** The Z vertex. */
-            double z_{0};
-
-            /** The X end point. */
-            double endX_{0};
-
-            /** The Y end point. */
-            double endY_{0};
-
-            /** The Z end point. */
-            double endZ_{0};
-
-            /** The X momentum.*/
-            double px_{0};
-
-            /** The Y momentum. */
-            double py_{0};
-
-=======
-#include <map>
-#include <string>
-#include <vector>
-
-namespace ldmx {
-
-    /**
-     * @class SimParticle
-     * @brief Represents MC particle information from a track in the simulation
-     */
-    class SimParticle: public TObject {
-
-        public:
-
-            /**
-             * Enum for interesting process types.
-             */
-            enum ProcessType {
-                unknown = 0,
-                annihil,
-                compt,
-                conv,
-                electronNuclear,
-                eBrem,
-                eIoni,
-                msc,
-                phot,
-                photonNuclear,
-                GammaToMuPair
-                /* Only add additional processes to the end of this list! */
-            };
-
-            typedef std::map<std::string, ProcessType> ProcessTypeMap;
-
-            /**
-             * Class constructor.
-             */
-            SimParticle();
-
-            /**
-             * Class destructor.
-             */
-            virtual ~SimParticle();
-
-            /**
-             * Clear the data in this object.
-             */
-            void Clear(Option_t *option = "");
-
-            /**
-             * Print out information of this object.
-             */
-            void Print(Option_t *option = "") const;
-
-            /**
-             * Get the energy of the particle [MeV].
-             * @return The energy of the particle.
-             */
             double getEnergy() const { return energy_; }
 
             /**
@@ -687,7 +334,6 @@
             /** The Y momentum. */
             double py_{0};
 
->>>>>>> 2d87e60a
             /** The Z momentum. */
             double pz_{0};
 
@@ -720,11 +366,7 @@
             /**
              * ROOT class definition.
              */
-<<<<<<< HEAD
-            ClassDef(SimParticle, 4);
-=======
             ClassDef(SimParticle, 5);
->>>>>>> 2d87e60a
     };
 
 }
