--- conflicted
+++ resolved
@@ -9,11 +9,7 @@
 #define EVENT_SIMTRACKERHIT_H_
 
 // ROOT
-<<<<<<< HEAD
-#include "TObject.h"
-=======
 #include "TObject.h" //For ClassDef
->>>>>>> ceff3df5
 
 // STL
 #include <iostream>
