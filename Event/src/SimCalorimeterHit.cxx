#include "Event/SimCalorimeterHit.h"

// STL
#include <iostream>

ClassImp(ldmx::SimCalorimeterHit)

namespace ldmx {

<<<<<<< HEAD
    SimCalorimeterHit::SimCalorimeterHit() : TObject() { }

    SimCalorimeterHit::~SimCalorimeterHit() {
        TObject::Clear();
=======
    SimCalorimeterHit::SimCalorimeterHit() { }

    SimCalorimeterHit::~SimCalorimeterHit() {
>>>>>>> ceff3df5
    }

    void SimCalorimeterHit::Clear() {

        trackIDContribs_.clear();
        pdgCodeContribs_.clear();
        edepContribs_.clear();
        timeContribs_.clear();

        nContribs_ = 0;
        id_ = 0;
        edep_ = 0;
        x_ = 0;
        y_ = 0;
        z_ = 0;
        time_ = 0;
    }

    void SimCalorimeterHit::Print() const {
        std::cout << "SimCalorimeterHit { " << "id: " << id_ << ",  edep: " << edep_ << ", "
                "position: ( " << x_ << ", " << y_ << ", " << z_ << " ), num contribs: " << nContribs_ << " }" << std::endl;
    }

    void SimCalorimeterHit::addContrib(int trackID, int pdgCode, float edep, float time) {
        trackIDContribs_.push_back(trackID);
        pdgCodeContribs_.push_back(pdgCode);
        edepContribs_.push_back(edep);
        timeContribs_.push_back(time);
        edep_ += edep;
        if (time < time_ || time_ == 0) {
            time_ = time;
        }
        ++nContribs_;
    }

    SimCalorimeterHit::Contrib SimCalorimeterHit::getContrib(int i) const {
        Contrib contrib;
        contrib.trackID = trackIDContribs_.at(i);
        contrib.edep = edepContribs_.at(i);
        contrib.time = timeContribs_.at(i);
        contrib.pdgCode = pdgCodeContribs_.at(i);
        return contrib;
    }

    int SimCalorimeterHit::findContribIndex(int trackID, int pdgCode) const {
        int contribIndex = -1;
        for (int iContrib = 0; iContrib < nContribs_; iContrib++) {
            Contrib contrib = getContrib(iContrib);
            if (contrib.trackID == trackID && contrib.pdgCode == pdgCode) {
                contribIndex = iContrib;
                break;
            }
        }
        return contribIndex;
    }

    void SimCalorimeterHit::updateContrib(int i, float edep, float time) {
        this->edepContribs_[i] += edep;
        if (time < this->timeContribs_.at(i) ) {
            this->timeContribs_[i] = time;
        }
        edep_ += edep;
    }

}<|MERGE_RESOLUTION|>--- conflicted
+++ resolved
@@ -7,16 +7,9 @@
 
 namespace ldmx {
 
-<<<<<<< HEAD
-    SimCalorimeterHit::SimCalorimeterHit() : TObject() { }
-
-    SimCalorimeterHit::~SimCalorimeterHit() {
-        TObject::Clear();
-=======
     SimCalorimeterHit::SimCalorimeterHit() { }
 
     SimCalorimeterHit::~SimCalorimeterHit() {
->>>>>>> ceff3df5
     }
 
     void SimCalorimeterHit::Clear() {
