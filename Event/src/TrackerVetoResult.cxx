/**
 * @file TrackerVetoResult.h
 * @brief Class used to encapsulate the results obtained from 
 *        TrackerVetoProcessor.
 * @author Omar Moreno, SLAC National Accelerator Laboratory
 */

#include "Event/TrackerVetoResult.h"

//----------------//
//   C++ StdLib   //
//----------------//
#include <iostream>

ClassImp(ldmx::TrackerVetoResult)

namespace ldmx {
            
    TrackerVetoResult::TrackerVetoResult() {}

    TrackerVetoResult::~TrackerVetoResult() {}

    void TrackerVetoResult::Clear() { 
        passesVeto_ = false;
    }    

<<<<<<< HEAD
    void TrackerVetoResult::Print(Option_t *option) const { 
=======
    void TrackerVetoResult::Print() const { 
>>>>>>> ceff3df5
        std::cout << "[ TrackerVetoResult ]: Passes veto : " 
                  << " Passes veto: " << passesVeto_ << std::endl;
    }
}<|MERGE_RESOLUTION|>--- conflicted
+++ resolved
@@ -24,11 +24,7 @@
         passesVeto_ = false;
     }    
 
-<<<<<<< HEAD
-    void TrackerVetoResult::Print(Option_t *option) const { 
-=======
     void TrackerVetoResult::Print() const { 
->>>>>>> ceff3df5
         std::cout << "[ TrackerVetoResult ]: Passes veto : " 
                   << " Passes veto: " << passesVeto_ << std::endl;
     }
