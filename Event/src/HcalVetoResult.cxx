/**
 * @file HcalVetoResult.h
 * @brief Class used to encapsulate the results obtained from 
 *        HcalVetoProcessor.
 * @author Omar Moreno, SLAC National Accelerator Laboratory
 */

#include "Event/HcalVetoResult.h"

//----------------//
//   C++ StdLib   //
//----------------//
#include <iostream>

//-------------//
//   ldmx-sw   //
//-------------//
#include "Event/HcalHit.h"

ClassImp(ldmx::HcalVetoResult)

namespace ldmx {
            
    HcalVetoResult::HcalVetoResult() {}

    HcalVetoResult::~HcalVetoResult() {}

    void HcalVetoResult::Clear() { 
        passesVeto_ = false;
    }

<<<<<<< HEAD
    void HcalVetoResult::Print(Option_t *option) const { 
=======
    void HcalVetoResult::Print() const { 
>>>>>>> ceff3df5
        std::cout << "[ HcalVetoResult ]: Passes veto : " 
                  << " Passes veto: " << passesVeto_ << std::endl;
        maxPEHit_.Print(); 
    }
}<|MERGE_RESOLUTION|>--- conflicted
+++ resolved
@@ -29,11 +29,7 @@
         passesVeto_ = false;
     }
 
-<<<<<<< HEAD
-    void HcalVetoResult::Print(Option_t *option) const { 
-=======
     void HcalVetoResult::Print() const { 
->>>>>>> ceff3df5
         std::cout << "[ HcalVetoResult ]: Passes veto : " 
                   << " Passes veto: " << passesVeto_ << std::endl;
         maxPEHit_.Print(); 
