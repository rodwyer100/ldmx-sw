import sys

from LDMX.Framework import ldmxcfg

p=ldmxcfg.Process("recon")

p.libraries.append("libEventProc.so")

ecalDigis = ldmxcfg.Producer("ecalDigis","ldmx::EcalDigiProducer")

ecalDigis.parameters["readoutThreshold"] = 4.
ecalDigis.parameters["noiseIntercept"] = 900.
ecalDigis.parameters["noiseSlope"] = 22.
ecalDigis.parameters["padCapacitance"] = 27.56

hcalDigis = ldmxcfg.Producer("hcalDigis", "ldmx::HcalDigiProducer")
hcalDigis.parameters["meanNoise"] = 0.004
hcalDigis.parameters["readoutThreshold"]= 1
hcalDigis.parameters["strips_side_lr_per_layer"] = 31
hcalDigis.parameters["num_side_lr_hcal_layers"] = 63
hcalDigis.parameters["strips_side_tb_per_layer"] = 6
hcalDigis.parameters["num_side_tb_hcal_layers"] = 63
hcalDigis.parameters["strips_back_per_layer"] = 31
hcalDigis.parameters["num_back_hcal_layers"] = 150
hcalDigis.parameters["mev_per_mip"] = 1.4
hcalDigis.parameters["pe_per_mip"] = 13.5
hcalDigis.parameters["doStrip"] = True

ecalVeto = ldmxcfg.Producer("ecalVeto", "ldmx::EcalVetoProcessor")
ecalVeto.parameters["num_ecal_layers"] = 34
ecalVeto.parameters["do_bdt"] = 1
ecalVeto.parameters["bdt_file"] = "fid_bdt.pkl"
ecalVeto.parameters["cellxy_file"] = "cellxy.txt"
ecalVeto.parameters["disc_cut"] = 0.95

NonFidecalVeto = ldmxcfg.Producer("NonFidecalVeto", "ldmx::NonFidEcalVetoProcessor")
NonFidecalVeto.parameters["num_ecal_layers"] = 34
NonFidecalVeto.parameters["do_bdt"] = 1
#Files in order of increasing mass
NonFidecalVeto.parameters["nf_bdt_files"] = ["p001_nf_bdt.pkl", "p01_nf_bdt.pkl", "p1_nf_bdt.pkl", "p0_nf_bdt.pkl"]
NonFidecalVeto.parameters["cellxy_file"] = "cellxy.txt"
#Disc cuts in order of increasing mass
NonFidecalVeto.parameters["disc_cut"] = [0.99, 0.95, 0.94, 0.94]

hcalVeto = ldmxcfg.Producer("hcalVeto", "ldmx::HcalVetoProcessor")
hcalVeto.parameters["pe_threshold"] = 8.0

trigger = ldmxcfg.Producer("trigger", "ldmx::TriggerProcessor")
trigger.parameters["threshold"] = 1500.0
trigger.parameters["mode"] = 0
trigger.parameters["start_layer"] = 1
trigger.parameters["end_layer"] = 20

findable_track = ldmxcfg.Producer("findable", "ldmx::FindableTrackProcessor")

p.histogramFile = "histo.root"

<<<<<<< HEAD
p.sequence=[ecalDigis, hcalDigis, ecalVeto, NonFidecalVeto, hcalVeto, trigger, findable_track]
=======
p.sequence=[ecalDigis, 
            hcalDigis, 
            ecalVeto, 
            hcalVeto, 
            trigger, 
            findable_track
            ]
>>>>>>> a52bb8bc

p.maxEvents=-1
p.inputFiles=["$input_file"]
p.outputFiles=["$output_file"]

p.printMe()<|MERGE_RESOLUTION|>--- conflicted
+++ resolved
@@ -55,17 +55,7 @@
 
 p.histogramFile = "histo.root"
 
-<<<<<<< HEAD
 p.sequence=[ecalDigis, hcalDigis, ecalVeto, NonFidecalVeto, hcalVeto, trigger, findable_track]
-=======
-p.sequence=[ecalDigis, 
-            hcalDigis, 
-            ecalVeto, 
-            hcalVeto, 
-            trigger, 
-            findable_track
-            ]
->>>>>>> a52bb8bc
 
 p.maxEvents=-1
 p.inputFiles=["$input_file"]
