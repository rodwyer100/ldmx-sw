#include "SimApplication/UserEventAction.h"

// LDMX
#include "SimApplication/RootPersistencyManager.h"
#include "SimApplication/TrackMap.h"
#include "SimApplication/TrajectoryContainer.h"
#include "SimApplication/UserTrackingAction.h"
#include "SimPlugins/PluginManager.h"

// Geant4
#include "G4RunManager.hh"
#include "G4Run.hh"

// STL
#include <iostream>
#include <stdio.h>
#include <time.h>

namespace ldmx {

void UserEventAction::BeginOfEventAction(const G4Event* anEvent) {

    // Clear the global track map.
    UserTrackingAction::getUserTrackingAction()->getTrackMap()->clear();

    // Install custom trajectory container for the event.
    G4EventManager::GetEventManager()->GetNonconstCurrentEvent()->SetTrajectoryContainer(new TrajectoryContainer);

<<<<<<< HEAD
	// G4Random::showEngineStatus();
	// G4Random::saveEngineStatus();
	// G4Random::getTheEngine();
    if (PrimaryGeneratorMessenger::useRootSeed()) G4Random::restoreEngineStatus("tmpEvent.rndm"); // this line will be needed to read in a set of seeds

=======
    // Activate user plugins.
>>>>>>> dbfeee4a
    pluginManager_->beginEvent(anEvent);
}

void UserEventAction::EndOfEventAction(const G4Event* anEvent) {
    pluginManager_->endEvent(anEvent);
}

}<|MERGE_RESOLUTION|>--- conflicted
+++ resolved
@@ -26,15 +26,12 @@
     // Install custom trajectory container for the event.
     G4EventManager::GetEventManager()->GetNonconstCurrentEvent()->SetTrajectoryContainer(new TrajectoryContainer);
 
-<<<<<<< HEAD
-	// G4Random::showEngineStatus();
-	// G4Random::saveEngineStatus();
-	// G4Random::getTheEngine();
+    // G4Random::showEngineStatus();
+    // G4Random::saveEngineStatus();
+    // G4Random::getTheEngine();
     if (PrimaryGeneratorMessenger::useRootSeed()) G4Random::restoreEngineStatus("tmpEvent.rndm"); // this line will be needed to read in a set of seeds
 
-=======
     // Activate user plugins.
->>>>>>> dbfeee4a
     pluginManager_->beginEvent(anEvent);
 }
 
