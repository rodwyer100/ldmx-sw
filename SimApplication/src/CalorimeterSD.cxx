--- conflicted
+++ resolved
@@ -50,11 +50,7 @@
 
     // Skip steps with no energy dep which come from non-Geantino particles.
     if (edep == 0.0 && !isGeantino) {
-<<<<<<< HEAD
-        if (verboseLevel > 1) {
-=======
         if (verboseLevel > 2) {
->>>>>>> d5f5f569
             std::cout << "CalorimeterSD skipping step with zero edep." << std::endl << std::endl;
         }
         return false;
