/**
 * @file RootPersistencyManager.cxx
 * @brief Class used to manage ROOT based persistency.
 * @author Omar Moreno, SLAC National Accelerator Laboratory
 */

#include "SimApplication/RootPersistencyManager.h"

<<<<<<< HEAD
//----------------//
//   C++ StdLib   //
//----------------//
#include <algorithm>
#include <memory> 

//-----------//
//   Boost   //
//-----------//
#include "boost/format.hpp"

//-------------//
//   ldmx-sw   //
//-------------//
#include "Exception/Exception.h"
#include "Event/Event.h"
#include "Event/EventHeader.h"
#include "Event/RunHeader.h"
#include "Framework/EventImpl.h"
#include "Event/EventConstants.h"
#include "SimApplication/CalorimeterSD.h"
#include "SimApplication/DetectorConstruction.h"
#include "SimApplication/RunManager.h"
#include "SimApplication/TrackerSD.h"
#include "SimApplication/ScoringPlaneSD.h"


//------------//
//   Geant4   //
//------------//
#include "G4Run.hh"
#include "G4RunManager.hh"
#include "G4RunManagerKernel.hh"
#include "G4SDManager.hh"

namespace ldmx {

    RootPersistencyManager::RootPersistencyManager(EventFile &file) :
        G4PersistencyManager(G4PersistencyCenter::GetPersistencyCenter(), "RootPersistencyManager"),
        file_(file),  
        ecalHitIO_(new EcalHitIO(&simParticleBuilder_)) 
=======
namespace ldmx {

    RootPersistencyManager::RootPersistencyManager() :
        G4PersistencyManager(G4PersistencyCenter::GetPersistencyCenter(), "RootPersistencyManager")
>>>>>>> 9f5a58ee
    {
        G4PersistencyCenter::GetPersistencyCenter()->RegisterPersistencyManager(this);
        G4PersistencyCenter::GetPersistencyCenter()->SetPersistencyManager(this, "RootPersistencyManager");

<<<<<<< HEAD
=======
        event_ = new Event("sim");
>>>>>>> 9f5a58ee
    }

    G4bool RootPersistencyManager::Store(const G4Event* anEvent) {

        // Check if the event has been aborted.  If so, skip storage of the 
        // event. 
        if (G4RunManager::GetRunManager()->GetCurrentEvent()->IsAborted()) return false; 

        // Build the output collections.
<<<<<<< HEAD
        buildEvent(anEvent);
=======
        buildEvent(anEvent, event_);
        
        // Print out event info and data depending on verbose level.
        printEvent(event_);
        
        outputFile_->nextEvent();
>>>>>>> 9f5a58ee

        return true;
    }

    G4bool RootPersistencyManager::Store(const G4Run* aRun) {
      
        // NOTE: This method is called once the run is terminated through 
        // the run manager.  

        // Get the detector header from the user detector construction
        auto detector 
            = static_cast<RunManager*>(RunManager::GetRunManager())->getDetectorConstruction();

        // Create the run header.
        auto runHeader  
            = std::make_unique<RunHeader>(runNumber_, detector->getDetectorHeader()->getName(), description_);

        // Set parameter value with number of events processed.
        runHeader->setIntParameter("Event count", aRun->GetNumberOfEvent());

        // Set a string parameter with the Geant4 SHA-1.
        G4String g4Version{G4RunManagerKernel::GetRunManagerKernel()->GetVersionString()};
        runHeader->setStringParameter("Geant4 revision", g4Version); 

        // Write the header to the file.
        file_.writeRunHeader(runHeader.get());  

        return true;
    }

    void RootPersistencyManager::Initialize() {

<<<<<<< HEAD
        // Create map with output hits collections.
        setupHitsCollectionMap();
=======
        if (m_verbose > 1) {
            std::cout << "[ RootPersistencyManager ] : Opening output file " << fileName_ << std::endl;
        }

        // Create and setup the output file for writing the events.
        outputFile_ = new EventFile(fileName_.c_str(), true, compressionLevel_);
        outputFile_->setupEvent(event_);
>>>>>>> 9f5a58ee
    }

    void RootPersistencyManager::buildEvent(const G4Event* anEvent) {

        // Set basic event information.
<<<<<<< HEAD
        writeHeader(anEvent);

=======
        writeHeader(anEvent, outputEvent);
        
>>>>>>> 9f5a58ee
        // Set pointer to current G4Event.
        simParticleBuilder_.setCurrentEvent(anEvent);
        
        // Build the SimParticle list for the output ROOT event.
<<<<<<< HEAD
        simParticleBuilder_.buildSimParticles(event_);

=======
        simParticleBuilder_.buildSimParticles(outputEvent);
        
>>>>>>> 9f5a58ee
        // Copy hit objects from SD hit collections into the output event.
        writeHitsCollections(anEvent, event_);

    }

    void RootPersistencyManager::printEvent(Event* outputEvent) {

        std::map<int,SimParticle> particleColl = outputEvent->getMap<int,SimParticle>( "SimParticles", "sim");

        if ( m_verbose > 1 ) {
            std::cout << "[ RootPersistencyManager ] : Event Bus Contents" << std::endl;
            outputEvent->Print( m_verbose );
            std::cout << "[ RootPersistencyManager ] : End Event Bus Contents" << std::endl;
        }

    }

<<<<<<< HEAD
    void RootPersistencyManager::writeHeader(const G4Event* anEvent) {

        // Retrieve a mutable version of the event header
        EventHeader& eventHeader = static_cast<EventImpl*>(event_)->getEventHeaderMutable();
=======
    void RootPersistencyManager::writeHeader(const G4Event* anEvent, Event* outputEvent) {

        EventHeader& eventHeader = outputEvent->getEventHeader();
>>>>>>> 9f5a58ee

        // Set the event weight
        if (BiasingMessenger::isBiasingEnabled()) { 
            eventHeader.setWeight(BiasingMessenger::getEventWeight());
        } else if (anEvent->GetPrimaryVertex(0)) { 
            eventHeader.setWeight(anEvent->GetPrimaryVertex(0)->GetWeight());
            
        }

        // Set the seeds used for this event
        std::string seedString = getEventSeeds();
        eventHeader.setStringParameter("eventSeed", seedString);
<<<<<<< HEAD
=======

        if (m_verbose > 1) {
            std::cout << "[ RootPersistencyManager ] : Wrote event header for event ID " << anEvent->GetEventID() << std::endl;
            std::cout << "  ";
            eventHeader.Print("");
        }

        outputEvent->add( EventConstants::EVENT_HEADER , eventHeader );
>>>>>>> 9f5a58ee
    }

    std::string RootPersistencyManager::getEventSeeds(std::string fileName) {
        std::ifstream t(fileName);
        std::stringstream buffer;
        buffer << t.rdbuf();
        t.close();

        return buffer.str();
    }

    void RootPersistencyManager::writeHitsCollections(const G4Event* anEvent, Event* outputEvent) {

        // Get the HC of this event.
        G4HCofThisEvent* hce = anEvent->GetHCofThisEvent();
        int nColl = hce->GetNumberOfCollections();
        
        // Loop over all hits collections.
        for (int iColl = 0; iColl < nColl; iColl++) {
            
            // Get a hits collection and its name.
            G4VHitsCollection* hc = hce->GetHC(iColl);
            if ( ! hc ) {
                EXCEPTION_RAISE(
                        "G4HitColl",
                        "G4VHitsCollection indexed " + std::to_string(iColl) + " returned a nullptr."
                        );
            }

            std::string collName = hc->GetName();
            
            if (std::find(dropCollectionNames_.begin(), dropCollectionNames_.end(), collName) != dropCollectionNames_.end()) {
                if (m_verbose > 1) {  
                    std::cout << "[ RootPersistencyManager ]: Dropping Collection: " << collName << std::endl;
                }
                continue;
            }

            if (dynamic_cast<G4TrackerHitsCollection*>(hc) != nullptr) {

                // Write G4TrackerHit collection to output SimTrackerHit collection.
                G4TrackerHitsCollection* trackerHitsColl = dynamic_cast<G4TrackerHitsCollection*>(hc);
                std::vector<SimTrackerHit> outputColl;
                writeTrackerHitsCollection( trackerHitsColl, outputColl );
                // Add hits collection to output event.
                outputEvent->add( collName, outputColl );

            } else if (dynamic_cast<G4CalorimeterHitsCollection*>(hc) != nullptr) {

                G4CalorimeterHitsCollection* calHitsColl = dynamic_cast<G4CalorimeterHitsCollection*>(hc);
                std::vector<SimCalorimeterHit> outputColl;
                if (collName == EventConstants::ECAL_SIM_HITS) {
                    // Write ECal G4CalorimeterHit collection to output SimCalorimeterHit collection using helper class.
                    ecalHitIO_.writeHitsCollection(calHitsColl, outputColl );
                } else {
                    // Write generic G4CalorimeterHit collection to output SimCalorimeterHit collection.
                    writeCalorimeterHitsCollection(calHitsColl, outputColl );
                }
                // Add hits collection to output event.
                outputEvent->add( collName, outputColl );
            } //switch on type of hit collection
        } //loop through geant4 hit collections

        return;
    }

    void RootPersistencyManager::writeTrackerHitsCollection(G4TrackerHitsCollection* hc, std::vector<SimTrackerHit> &outputColl) {

        outputColl.clear();
        int nHits = hc->GetSize();
        for (int iHit = 0; iHit < nHits; iHit++) {
            G4TrackerHit* g4hit = (G4TrackerHit*) hc->GetHit(iHit);
            const G4ThreeVector& momentum = g4hit->getMomentum();
            const G4ThreeVector& position = g4hit->getPosition();

            SimTrackerHit simTrackerHit;
            simTrackerHit.setID(         g4hit->getID()         );
            simTrackerHit.setTime(       g4hit->getTime()       );
            simTrackerHit.setLayerID(    g4hit->getLayerID()    );
            simTrackerHit.setModuleID(   g4hit->getModuleID()   );
            simTrackerHit.setEdep(       g4hit->getEdep()       );
            simTrackerHit.setEnergy(     g4hit->getEnergy()     );
            simTrackerHit.setPathLength( g4hit->getPathLength() );
            simTrackerHit.setTrackID(    g4hit->getTrackID()    );
            simTrackerHit.setPdgID(      g4hit->getPdgID()      );
            simTrackerHit.setPosition(position.x(), position.y(), position.z());
            simTrackerHit.setMomentum(momentum.x(), momentum.y(), momentum.z());

            outputColl.push_back( simTrackerHit );
        }

        return;
    }

    void RootPersistencyManager::writeCalorimeterHitsCollection(G4CalorimeterHitsCollection* hc, 
            std::vector<SimCalorimeterHit> &outputColl) {
        int nHits = hc->GetSize();
        for (int iHit = 0; iHit < nHits; iHit++) {
            G4CalorimeterHit* g4hit = (G4CalorimeterHit*) hc->GetHit(iHit);
            const G4ThreeVector& pos = g4hit->getPosition();

            SimCalorimeterHit simHit;
            simHit.setID( g4hit->getID() );
            simHit.addContrib( g4hit->getTrackID(), g4hit->getPdgCode(), g4hit->getEdep(), g4hit->getTime() );
            simHit.setPosition( pos.x(), pos.y(), pos.z() );

            outputColl.push_back( simHit );
        }

        return;
    }

<<<<<<< HEAD
    void RootPersistencyManager::setupHitsCollectionMap() {

        // Clear any state from the last run.
        if (outputHitsCollections_.size()) {
            for (auto entry : outputHitsCollections_) {
                delete entry.second;
            }
        }
        outputHitsCollections_.clear();

        // Create an output TClonesArray in the map for each registered HC.
        G4SDManager* sdMgr = G4SDManager::GetSDMpointer();
        G4HCtable* hcTable = sdMgr->GetHCtable();
        int entries = hcTable->entries();
        for (int i = 0; i < entries; i++) {
            std::string sdName = hcTable->GetSDname(i);
            std::string hcName = hcTable->GetHCname(i);
            auto sd{sdMgr->FindSensitiveDetector(sdName)};
            if (dynamic_cast<CalorimeterSD*>(sd)) {
                outputHitsCollections_[hcName] = new TClonesArray(EventConstants::SIM_CALORIMETER_HIT.c_str(), 500);
            } else if (dynamic_cast<TrackerSD*>(sd)) {
                outputHitsCollections_[hcName] = new TClonesArray(EventConstants::SIM_TRACKER_HIT.c_str(), 50);
            } else if (dynamic_cast<ScoringPlaneSD*>(sd)) { 
                outputHitsCollections_[hcName] = new TClonesArray(EventConstants::SIM_TRACKER_HIT.c_str(), 500);
            }
        }
    }
} // namespace sim
=======
    RunHeader* RootPersistencyManager::createRunHeader(const G4Run* aRun) {

        // Get detector header from the user detector construction.
        DetectorConstruction* detector = ((RunManager*) RunManager::GetRunManager())->getDetectorConstruction();
        DetectorHeader* detectorHeader = detector->getDetectorHeader();

        // Create the run header.
        RunHeader* runHeader 
            = new RunHeader(runNumber_, detectorHeader->getName(), description_);

        // Set parameter value with number of events processed.
        runHeader->setIntParameter("Event count", aRun->GetNumberOfEvent());

        // Set a string parameter with the Geant4 SHA-1.
        G4String g4Version = G4RunManagerKernel::GetRunManagerKernel()->GetVersionString();
        runHeader->setStringParameter("Geant4 revision", g4Version); 

        // Print information about run header.
        if (m_verbose > 1) {

            std::ostringstream headerString; 
            headerString << "\n[ RootPersistencyManager ]: Creating run header\n" 
                         << boost::format("\t Run number: %s\n")    % runHeader->getRunNumber() 
                         << boost::format("\t Detector name: %s\n") % runHeader->getDetectorName() 
                         << boost::format("\t Software tag: %s\n")  % runHeader->getSoftwareTag() 
                         << boost::format("\t Description: %s\n")   % runHeader->getDescription()
                         << boost::format("\t Event count: %s\n")   % runHeader->getIntParameter("Event count")
                         << boost::format("\t Geant4 revision: %s\n")  % runHeader->getStringParameter("Geant4 revision"); 
            std::cout << headerString.str() << "\n";  
        }

        return runHeader;
    }

} // namespace ldmx
>>>>>>> 9f5a58ee
<|MERGE_RESOLUTION|>--- conflicted
+++ resolved
@@ -6,7 +6,6 @@
 
 #include "SimApplication/RootPersistencyManager.h"
 
-<<<<<<< HEAD
 //----------------//
 //   C++ StdLib   //
 //----------------//
@@ -48,20 +47,10 @@
         G4PersistencyManager(G4PersistencyCenter::GetPersistencyCenter(), "RootPersistencyManager"),
         file_(file),  
         ecalHitIO_(new EcalHitIO(&simParticleBuilder_)) 
-=======
-namespace ldmx {
-
-    RootPersistencyManager::RootPersistencyManager() :
-        G4PersistencyManager(G4PersistencyCenter::GetPersistencyCenter(), "RootPersistencyManager")
->>>>>>> 9f5a58ee
     {
         G4PersistencyCenter::GetPersistencyCenter()->RegisterPersistencyManager(this);
         G4PersistencyCenter::GetPersistencyCenter()->SetPersistencyManager(this, "RootPersistencyManager");
 
-<<<<<<< HEAD
-=======
-        event_ = new Event("sim");
->>>>>>> 9f5a58ee
     }
 
     G4bool RootPersistencyManager::Store(const G4Event* anEvent) {
@@ -71,16 +60,7 @@
         if (G4RunManager::GetRunManager()->GetCurrentEvent()->IsAborted()) return false; 
 
         // Build the output collections.
-<<<<<<< HEAD
         buildEvent(anEvent);
-=======
-        buildEvent(anEvent, event_);
-        
-        // Print out event info and data depending on verbose level.
-        printEvent(event_);
-        
-        outputFile_->nextEvent();
->>>>>>> 9f5a58ee
 
         return true;
     }
@@ -113,41 +93,21 @@
 
     void RootPersistencyManager::Initialize() {
 
-<<<<<<< HEAD
         // Create map with output hits collections.
         setupHitsCollectionMap();
-=======
-        if (m_verbose > 1) {
-            std::cout << "[ RootPersistencyManager ] : Opening output file " << fileName_ << std::endl;
-        }
-
-        // Create and setup the output file for writing the events.
-        outputFile_ = new EventFile(fileName_.c_str(), true, compressionLevel_);
-        outputFile_->setupEvent(event_);
->>>>>>> 9f5a58ee
     }
 
     void RootPersistencyManager::buildEvent(const G4Event* anEvent) {
 
         // Set basic event information.
-<<<<<<< HEAD
         writeHeader(anEvent);
 
-=======
-        writeHeader(anEvent, outputEvent);
-        
->>>>>>> 9f5a58ee
         // Set pointer to current G4Event.
         simParticleBuilder_.setCurrentEvent(anEvent);
         
         // Build the SimParticle list for the output ROOT event.
-<<<<<<< HEAD
         simParticleBuilder_.buildSimParticles(event_);
 
-=======
-        simParticleBuilder_.buildSimParticles(outputEvent);
-        
->>>>>>> 9f5a58ee
         // Copy hit objects from SD hit collections into the output event.
         writeHitsCollections(anEvent, event_);
 
@@ -165,16 +125,10 @@
 
     }
 
-<<<<<<< HEAD
     void RootPersistencyManager::writeHeader(const G4Event* anEvent) {
 
         // Retrieve a mutable version of the event header
         EventHeader& eventHeader = static_cast<EventImpl*>(event_)->getEventHeaderMutable();
-=======
-    void RootPersistencyManager::writeHeader(const G4Event* anEvent, Event* outputEvent) {
-
-        EventHeader& eventHeader = outputEvent->getEventHeader();
->>>>>>> 9f5a58ee
 
         // Set the event weight
         if (BiasingMessenger::isBiasingEnabled()) { 
@@ -187,17 +141,6 @@
         // Set the seeds used for this event
         std::string seedString = getEventSeeds();
         eventHeader.setStringParameter("eventSeed", seedString);
-<<<<<<< HEAD
-=======
-
-        if (m_verbose > 1) {
-            std::cout << "[ RootPersistencyManager ] : Wrote event header for event ID " << anEvent->GetEventID() << std::endl;
-            std::cout << "  ";
-            eventHeader.Print("");
-        }
-
-        outputEvent->add( EventConstants::EVENT_HEADER , eventHeader );
->>>>>>> 9f5a58ee
     }
 
     std::string RootPersistencyManager::getEventSeeds(std::string fileName) {
@@ -310,7 +253,6 @@
         return;
     }
 
-<<<<<<< HEAD
     void RootPersistencyManager::setupHitsCollectionMap() {
 
         // Clear any state from the last run.
@@ -338,8 +280,7 @@
             }
         }
     }
-} // namespace sim
-=======
+    
     RunHeader* RootPersistencyManager::createRunHeader(const G4Run* aRun) {
 
         // Get detector header from the user detector construction.
@@ -374,5 +315,4 @@
         return runHeader;
     }
 
-} // namespace ldmx
->>>>>>> 9f5a58ee
+} // namespace ldmx