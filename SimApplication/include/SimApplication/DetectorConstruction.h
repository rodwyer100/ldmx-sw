/**
 * @file DetectorConstruction.h
 * @brief Class implementing the Geant4 detector construction
 * @author Jeremy McCormick, SLAC National Accelerator Laboratory
 */

#ifndef SIMAPPLICATION_DETECTORCONSTRUCTION_H_
#define SIMAPPLICATION_DETECTORCONSTRUCTION_H_

// LDMX
#include "AuxInfoReader.h"

// Biasing
#include "Biasing/PhotonuclearXsecBiasingOperator.h"

// Geant4
#include "G4VUserDetectorConstruction.hh"
#include "G4GDMLParser.hh"
#include "G4LogicalVolume.hh"
#include "G4LogicalVolumeStore.hh"

namespace sim {

/**
 * @class DetectorConstruction
 * @brief Implements the Geant4 detector construction
 *
 * @note
 * This class reads in a detector description from a GDML file
 * using the basic <i>G4GDMLParser</i> and instantiates supplemental
 * information using the AuxInfoReader.
 *
 * @see AuxInfoReader
 */
class DetectorConstruction: public G4VUserDetectorConstruction {

    public:

        /**
         * Class constructor.
         * @param theParser GDML parser defining the geometry.
         */
        DetectorConstruction(G4GDMLParser* theParser);

        /**
         * Class destructor.
         */
        virtual ~DetectorConstruction();

        /**
         * Construct the detector.
         * @return The top volume of the detector.
         */
        G4VPhysicalVolume *Construct();

<<<<<<< HEAD
        void ConstructSDandField();
=======
        /**
         * Get the detector header.
         * @return The detector header.
         */
        detdescr::DetectorHeader* getDetectorHeader() {
            return auxInfoReader_->getDetectorHeader();
        }
>>>>>>> fa2a54de

    private:

        /**
         * The GDML parser defining the detector.
         */
        G4GDMLParser* parser_;

        /**
         * The auxiliary GDML info reader.
         */
        AuxInfoReader* auxInfoReader_;
};

}

#endif<|MERGE_RESOLUTION|>--- conflicted
+++ resolved
@@ -53,9 +53,8 @@
          */
         G4VPhysicalVolume *Construct();
 
-<<<<<<< HEAD
         void ConstructSDandField();
-=======
+        
         /**
          * Get the detector header.
          * @return The detector header.
@@ -63,7 +62,6 @@
         detdescr::DetectorHeader* getDetectorHeader() {
             return auxInfoReader_->getDetectorHeader();
         }
->>>>>>> fa2a54de
 
     private:
 
