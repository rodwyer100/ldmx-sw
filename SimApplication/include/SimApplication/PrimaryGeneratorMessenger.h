/**
 * @file PrimaryGeneratorMessenger.h
 * @brief Class providing a macro messenger for event generation
 * @author Jeremy McCormick, SLAC National Accelerator Laboratory
 */

#ifndef SIMAPPLICATION_PRIMARYGENERATORMESSENGER_H_
#define SIMAPPLICATION_PRIMARYGENERATORMESSENGER_H_
<<<<<<< HEAD
=======

//----------------//
//   C++ StdLib   //
//----------------//
#include <memory>
>>>>>>> 2d87e60a

//------------//
//   Geant4   //
//------------//
#include "G4UImessenger.hh"
#include "G4UIcmdWithoutParameter.hh"
#include "G4UIcmdWithAString.hh"
<<<<<<< HEAD

//-------------//
//   LDMX-SW   //
//-------------//
#include "SimApplication/LHEPrimaryGenerator.h"
#include "SimApplication/MultiParticleGunPrimaryGenerator.h"
#include "SimApplication/PrimaryGeneratorAction.h"
#include "SimApplication/RootPrimaryGenerator.h"

namespace ldmx {

    // Forward declare to avoid circular dependency in headers
    class PrimaryGeneratorAction; 

    /**
     * @class PrimaryGeneratorMessenger
     * @brief Macro messenger for event generation
     */
    class PrimaryGeneratorMessenger : public G4UImessenger {

        public:

            /**
             * Class constructor.
             * @param pga The primary generator action.
             */
            PrimaryGeneratorMessenger(PrimaryGeneratorAction* pga);

            /**
             * Class destructor.
             */
            virtual ~PrimaryGeneratorMessenger();

            /**
             * Process macro command.
             * @param command The applicable UI command.
             * @param newValues The argument values.
             */
            void SetNewValue(G4UIcommand* command, G4String newValues);

            /** 
             */
            static bool useRootSeed() {
                return useRootSeed_;
            };

        private:

            /**
             * The primary generator action.
             */
            PrimaryGeneratorAction* primaryGeneratorAction_;

            /**
             * The LHE generator macro directory.
             */
            G4UIdirectory* lheDir_;

            /**
             * The command for opening LHE files.
             */
            G4UIcommand* lheOpenCmd_;

            /**
             * The Root generator macro directory.
             */
            G4UIdirectory* rootDir_;

            /**
             * The command for opening Root files.
             */
            G4UIcommand* rootOpenCmd_;

            /** 
             * The command for opening Root files.
             */
            G4UIcmdWithoutParameter* rootUseSeedCmd_ {new G4UIcmdWithoutParameter {"/ldmx/generators/root/useSeed", this}};
            G4UIcmdWithoutParameter* rootEcalSPCmd_ {new G4UIcmdWithoutParameter {"/ldmx/generators/root/mode/fromEcalSP", this}};
            G4UIcmdWithoutParameter* rootRegenCmd_ {new G4UIcmdWithoutParameter {"/ldmx/generators/root/mode/regenerate", this}};

            /** The command for using the multiparticle gun. */
            G4UIcmdWithoutParameter* enableMPGunCmd_ {new G4UIcmdWithoutParameter {"/ldmx/generators/mpgun/enable", this}};
            
            /** The command for using the multiparticle gun. */
            G4UIcmdWithoutParameter* enableMPGunPoissonCmd_ {new G4UIcmdWithoutParameter {"/ldmx/generators/mpgun/enablePoisson", this}};
            G4UIcmdWithAString* mpgunNParCmd_ {new G4UIcmdWithAString{"/ldmx/generators/mpgun/nInteractions", this}};
            G4UIcmdWithAString* mpgunVtxCmd_ {new G4UIcmdWithAString{"/ldmx/generators/mpgun/vertex", this}};
            G4UIcmdWithAString* mpgunPIDCmd_ {new G4UIcmdWithAString{"/ldmx/generators/mpgun/pdgID", this}};
            G4UIcmdWithAString* mpgunMomCmd_ {new G4UIcmdWithAString{"/ldmx/generators/mpgun/momentum", this}};

            /** Command allowing a user to specify what particle type to generate. */
            G4UIcmdWithoutParameter* enableBeamspotCmd_ {new G4UIcmdWithoutParameter{"/ldmx/generators/beamspot/enable", this}};

            /** Command allowing a user to specify what particle type to generate. */
            G4UIcmdWithAString* beamspotXSizeCmd_ {new G4UIcmdWithAString{"/ldmx/generators/beamspot/sizeX", this}};
            G4UIcmdWithAString* beamspotYSizeCmd_ {new G4UIcmdWithAString{"/ldmx/generators/beamspot/sizeY", this}};
            G4UIcmdWithAString* beamspotZSizeCmd_ {new G4UIcmdWithAString{"/ldmx/generators/beamspot/sizeZ", this}};

            /**
             * FIXME: This should not be static.
             */
            static bool useRootSeed_;
    
    }; // PrimaryGeneratorMessenger
}  // ldmx
=======

namespace ldmx {

    // Forward declare to avoid circular dependency in headers
    class PrimaryGeneratorAction; 

    /**
     * @class PrimaryGeneratorMessenger
     * @brief Macro messenger for event generation
     */
    class PrimaryGeneratorMessenger : public G4UImessenger {

        public:

            /**
             * Class constructor.
             * @param pga The primary generator action.
             */
            PrimaryGeneratorMessenger(PrimaryGeneratorAction* pga);

            /**
             * Class destructor.
             */
            virtual ~PrimaryGeneratorMessenger();

            /**
             * Process macro command.
             * @param command The applicable UI command.
             * @param newValues The argument values.
             */
            void SetNewValue(G4UIcommand* command, G4String newValues);

            /** 
             */
            static bool useRootSeed() {
                return useRootSeed_;
            };

        private:

            /**
             * The primary generator action.
             */
            PrimaryGeneratorAction* primaryGeneratorAction_;

            /**
             * The LHE generator macro directory.
             */
            G4UIdirectory* lheDir_;

            /**
             * The command for opening LHE files.
             */
            G4UIcommand* lheOpenCmd_;

            /**
             * The Root generator macro directory.
             */
            G4UIdirectory* rootDir_;

            /**
             * The command for opening Root files.
             */
            G4UIcommand* rootOpenCmd_;

            /** 
             * The command for opening Root files.
             */
            G4UIcmdWithoutParameter* rootUseSeedCmd_ {new G4UIcmdWithoutParameter {"/ldmx/generators/root/useSeed", this}};
            G4UIcmdWithoutParameter* rootEcalSPCmd_ {new G4UIcmdWithoutParameter {"/ldmx/generators/root/mode/fromEcalSP", this}};
            G4UIcmdWithoutParameter* rootRegenCmd_ {new G4UIcmdWithoutParameter {"/ldmx/generators/root/mode/regenerate", this}};

            /** The command for using the multiparticle gun. */
            G4UIcmdWithoutParameter* enableMPGunCmd_ {new G4UIcmdWithoutParameter {"/ldmx/generators/mpgun/enable", this}};
            
            /** The command for using the multiparticle gun. */
            G4UIcmdWithoutParameter* enableMPGunPoissonCmd_ {new G4UIcmdWithoutParameter {"/ldmx/generators/mpgun/enablePoisson", this}};
            G4UIcmdWithAString* mpgunNParCmd_ {new G4UIcmdWithAString{"/ldmx/generators/mpgun/nInteractions", this}};
            G4UIcmdWithAString* mpgunVtxCmd_ {new G4UIcmdWithAString{"/ldmx/generators/mpgun/vertex", this}};
            G4UIcmdWithAString* mpgunPIDCmd_ {new G4UIcmdWithAString{"/ldmx/generators/mpgun/pdgID", this}};
            G4UIcmdWithAString* mpgunMomCmd_ {new G4UIcmdWithAString{"/ldmx/generators/mpgun/momentum", this}};

            /** Command allowing a user to specify what particle type to generate. */
            G4UIcmdWithoutParameter* enableBeamspotCmd_ {new G4UIcmdWithoutParameter{"/ldmx/generators/beamspot/enable", this}};

            /** Command allowing a user to specify what particle type to generate. */
            G4UIcmdWithAString* beamspotXSizeCmd_ {new G4UIcmdWithAString{"/ldmx/generators/beamspot/sizeX", this}};
            G4UIcmdWithAString* beamspotYSizeCmd_ {new G4UIcmdWithAString{"/ldmx/generators/beamspot/sizeY", this}};
            G4UIcmdWithAString* beamspotZSizeCmd_ {new G4UIcmdWithAString{"/ldmx/generators/beamspot/sizeZ", this}};

            /** Create a GPS macro directory. */
            std::unique_ptr<G4UIdirectory> gpsDir_; 

            /** Command that enables the use of general particle source. */
            std::unique_ptr<G4UIcommand> enableGPSCmd_;  

            /**
             * FIXME: This should not be static.
             */
            static bool useRootSeed_;
    
    }; // PrimaryGeneratorMessenger

}  // ldmx

>>>>>>> 2d87e60a
#endif // SIMAPPLICATION_PRIMARYGENERATORMESSENGER_H_<|MERGE_RESOLUTION|>--- conflicted
+++ resolved
@@ -6,14 +6,11 @@
 
 #ifndef SIMAPPLICATION_PRIMARYGENERATORMESSENGER_H_
 #define SIMAPPLICATION_PRIMARYGENERATORMESSENGER_H_
-<<<<<<< HEAD
-=======
 
 //----------------//
 //   C++ StdLib   //
 //----------------//
 #include <memory>
->>>>>>> 2d87e60a
 
 //------------//
 //   Geant4   //
@@ -21,113 +18,6 @@
 #include "G4UImessenger.hh"
 #include "G4UIcmdWithoutParameter.hh"
 #include "G4UIcmdWithAString.hh"
-<<<<<<< HEAD
-
-//-------------//
-//   LDMX-SW   //
-//-------------//
-#include "SimApplication/LHEPrimaryGenerator.h"
-#include "SimApplication/MultiParticleGunPrimaryGenerator.h"
-#include "SimApplication/PrimaryGeneratorAction.h"
-#include "SimApplication/RootPrimaryGenerator.h"
-
-namespace ldmx {
-
-    // Forward declare to avoid circular dependency in headers
-    class PrimaryGeneratorAction; 
-
-    /**
-     * @class PrimaryGeneratorMessenger
-     * @brief Macro messenger for event generation
-     */
-    class PrimaryGeneratorMessenger : public G4UImessenger {
-
-        public:
-
-            /**
-             * Class constructor.
-             * @param pga The primary generator action.
-             */
-            PrimaryGeneratorMessenger(PrimaryGeneratorAction* pga);
-
-            /**
-             * Class destructor.
-             */
-            virtual ~PrimaryGeneratorMessenger();
-
-            /**
-             * Process macro command.
-             * @param command The applicable UI command.
-             * @param newValues The argument values.
-             */
-            void SetNewValue(G4UIcommand* command, G4String newValues);
-
-            /** 
-             */
-            static bool useRootSeed() {
-                return useRootSeed_;
-            };
-
-        private:
-
-            /**
-             * The primary generator action.
-             */
-            PrimaryGeneratorAction* primaryGeneratorAction_;
-
-            /**
-             * The LHE generator macro directory.
-             */
-            G4UIdirectory* lheDir_;
-
-            /**
-             * The command for opening LHE files.
-             */
-            G4UIcommand* lheOpenCmd_;
-
-            /**
-             * The Root generator macro directory.
-             */
-            G4UIdirectory* rootDir_;
-
-            /**
-             * The command for opening Root files.
-             */
-            G4UIcommand* rootOpenCmd_;
-
-            /** 
-             * The command for opening Root files.
-             */
-            G4UIcmdWithoutParameter* rootUseSeedCmd_ {new G4UIcmdWithoutParameter {"/ldmx/generators/root/useSeed", this}};
-            G4UIcmdWithoutParameter* rootEcalSPCmd_ {new G4UIcmdWithoutParameter {"/ldmx/generators/root/mode/fromEcalSP", this}};
-            G4UIcmdWithoutParameter* rootRegenCmd_ {new G4UIcmdWithoutParameter {"/ldmx/generators/root/mode/regenerate", this}};
-
-            /** The command for using the multiparticle gun. */
-            G4UIcmdWithoutParameter* enableMPGunCmd_ {new G4UIcmdWithoutParameter {"/ldmx/generators/mpgun/enable", this}};
-            
-            /** The command for using the multiparticle gun. */
-            G4UIcmdWithoutParameter* enableMPGunPoissonCmd_ {new G4UIcmdWithoutParameter {"/ldmx/generators/mpgun/enablePoisson", this}};
-            G4UIcmdWithAString* mpgunNParCmd_ {new G4UIcmdWithAString{"/ldmx/generators/mpgun/nInteractions", this}};
-            G4UIcmdWithAString* mpgunVtxCmd_ {new G4UIcmdWithAString{"/ldmx/generators/mpgun/vertex", this}};
-            G4UIcmdWithAString* mpgunPIDCmd_ {new G4UIcmdWithAString{"/ldmx/generators/mpgun/pdgID", this}};
-            G4UIcmdWithAString* mpgunMomCmd_ {new G4UIcmdWithAString{"/ldmx/generators/mpgun/momentum", this}};
-
-            /** Command allowing a user to specify what particle type to generate. */
-            G4UIcmdWithoutParameter* enableBeamspotCmd_ {new G4UIcmdWithoutParameter{"/ldmx/generators/beamspot/enable", this}};
-
-            /** Command allowing a user to specify what particle type to generate. */
-            G4UIcmdWithAString* beamspotXSizeCmd_ {new G4UIcmdWithAString{"/ldmx/generators/beamspot/sizeX", this}};
-            G4UIcmdWithAString* beamspotYSizeCmd_ {new G4UIcmdWithAString{"/ldmx/generators/beamspot/sizeY", this}};
-            G4UIcmdWithAString* beamspotZSizeCmd_ {new G4UIcmdWithAString{"/ldmx/generators/beamspot/sizeZ", this}};
-
-            /**
-             * FIXME: This should not be static.
-             */
-            static bool useRootSeed_;
-    
-    }; // PrimaryGeneratorMessenger
-}  // ldmx
-=======
 
 namespace ldmx {
 
@@ -233,5 +123,4 @@
 
 }  // ldmx
 
->>>>>>> 2d87e60a
 #endif // SIMAPPLICATION_PRIMARYGENERATORMESSENGER_H_