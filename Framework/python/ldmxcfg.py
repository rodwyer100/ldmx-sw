"""ldmxcfg

Basic python configuration for ldmx-sw application
"""

class EventProcessor:
    """An EventProcessor object

    This object contains the parameters that are necessary for a ldmx::EventProcessor to be configured.

    You should NOT use this class directly. Use one of the derived classes Producer or Analyzer for clarity.

    Parameters
    ----------
    instanceName : str
        Name of this copy of the producer object
    className : str
        Name (including namespace) of the C++ class that this processor should be

    Attributes
    ----------
    histograms : list of histogram1D objects
        List of histogram configure objects for the HistogramPool to make for this processor

    See Also
    --------
    LDMX.Framework.ldmxcfg.Producer : Producer configuration object
    LDMX.Framework.ldmxcfg.Analyzer : Analyzer configuration object
    LDMX.Framework.histogram.histogram : histogram configuration object
    """

    def __init__(self, instanceName, className):
        self.instanceName=instanceName
        self.className=className
<<<<<<< HEAD
        self.parameters={ 'name' : instanceName , 'class' : className }
=======
>>>>>>> 2068a42e
        self.histograms=[]

    def build1DHistogram(self, name, xlabel, bins, xmin = None, xmax = None):
        """Make a 1D histogram 

        If xmin and xmax are not provided, bins is assumed to be
        the bin edges on the x-axis. If they are both provided,
        bins is assumed to be the number of bins on the x-axis.

        Parameters
        ----------
        name : str
            variable name of histogram
        xlabel : str
            title of x-axis of histogram
        bins : int OR list of floats
            Number of bins on x-axis OR bin edges on x-axis
        xmin : float
            Minimum edge of bins on x-axis
        xmax : float
            Maximum edge of bins on x-axis

        See Also
        --------
        LDMX.Framework.histogram.histogram : histogram configuration object
        """

        import LDMX.Framework.histogram as h
        theBinEdges = bins
        if xmin is not None and xmax is not None :
            theBinEdges = h.uniform_binning(bins,xmin,xmax)

        self.histograms.append(h.histogram(name, xlabel,theBinEdges))

    def build2DHistogram(self, name, 
            xlabel = 'X Axis', xbins = 1, xmin = None, xmax = None, 
            ylabel = 'Y Axis', ybins = 1, ymin = None, ymax = None) :
        """Create a 2D histogram

        If {x,y}min or {x,y}max are not provided, {x,y}bins is assumed
        to be the bin edges on the {x,y}-axis. If they are both provided,
        {x,y}-bins is assumed to be the number of bins on the {x,y}-axis.

        Parameters
        ----------
        name : str
            variable name of histogram
        xlabel : str
            title of x-axis of histogram
        xbins : int OR list of floats
            Number of bins on x-axis OR list of bin edges on x-axis
        xmin : float
            Minimum edge of bins on x-axis
        xmax : float
            Maximum edge of bins on x-axis
        ylabel : str
            title of y-axis of histogram
        ybins : int OR list of floats
            Number of bins on y-axis OR list of bin edges on y-axis
        ymin : float
            Minimum edge of bins on y-axis
        ymay : float
            Mayimum edge of bins on y-axis

        See Also
        --------
        LDMX.Framework.histogram.histogram : histogram configuration object

        Examples
        --------

        When doing all uniform binning, you can specify the arguments by position.
            myProcessor.build2DHistogram( 'dummy' ,
                'My X Axis' , 20 , 0. , 1. ,
                'My Y Axis' , 60 , 0. , 10. )

        When using variable binning, you have to use the parameter names.
            myProcessor.build2DHistogram( 'dummy2' ,
                xlabel='My X Axis', xbins=[0.,1.,2.],
                ylabel='My Y Axis', ybins=60, ymin=0., ymax=10. )
        """

        import LDMX.Framework.histogram as h
        theBinEdgesX = xbins
        if xmin is not None and xmax is not None :
            theBinEdgesX = h.uniform_binning(xbins,xmin,xmax)

        theBinEdgesY = ybins
        if ymin is not None and ymax is not None :
            theBinEdgesY = h.uniform_binning(ybins,ymin,ymax)

        self.histograms.append(
                h.histogram(name, xlabel,theBinEdgesX, ylabel,theBinEdgesY)
                )

class Producer(EventProcessor):
    """A producer object.

    This object contains the parameters that are necessary for a ldmx::Producer to be configured.

    See Also
    --------
    LDMX.Framwork.ldmxcfg.EventProcessor : base class
    """

    def __init__(self, instanceName, className):
        super().__init__(instanceName,className)

    def __str__(self) :
        """Stringify this Producer, creates a message with all the internal parameters.

        Returns
        -------
        str
            A message with all the parameters and member variables in a human readable format
        """

        msg = "\n  Producer(%s of class %s)"%(self.instanceName,self.className)
        if len(self.__dict__)>0:
            msg += "\n   Parameters:"
            for k, v in self.__dict__.items():
                msg += "\n    " + str(k) + " : " + str(v)

        return msg

class Analyzer(EventProcessor):
    """A analyzer object.

    This object contains the parameters that are necessary for a ldmx::Analyzer to be configured.

    See Also
    --------
    LDMX.Framework.ldmxcfg.EventProcessor : base class
    """

    def __init__(self, instanceName, className):
<<<<<<< HEAD
        self.instanceName=instanceName
        self.className=className
        self.parameters={ 'name' : instanceName , 'class' : className }
        self.histograms=[]
   
    def build1DHistogram(self, name, xlabel, bins, xmin, xmax):
        """Make a histogram for this analyzer to fill.

        See Also
        --------
        LDMX.Framework.histograms.histogram1D : histogram configuration object
        """

        import LDMX.Framework.histogram as h
        self.histograms.append(h.histogram1D(name, xlabel, bins, xmin, xmax))
        return self
=======
        super().__init__(instanceName,className)
>>>>>>> 2068a42e

    def __str__(self) :
        """Stringify this Analyzer, creates a message with all the internal parameters.

        Returns
        -------
        str
            A message with all the parameters and member variables in a human readable format
        """

        msg = "\n  Analyzer(%s of class %s)"%(self.instanceName,self.className)
        if len(self.__dict__)>0:
            msg += "\n   Parameters:"
            for k, v in self.__dict__.items():
                msg += "\n    " + str(k) + " : " + str(v)

        return msg
                
class Process:
    """Process configuration object

    The python object that stores the necessary parameters for configuring
    a Process for ldmx-app to execute.

    Upon construction, the class-wide reference lastProcess is set
    and the rest of the attributes are set to sensible defaults.

    Parameters
    ----------
    passName : str
        Short reference name for this run of the process

    Attributes
    ----------
    lastProcess : Process
        Class-wide reference to the last Process object to be constructed
    maxEvents : int
        Maximum number events to process
    run : int
        Run number for this process
    inputFiles : list of strings
        Input files to read in event data from and process
    outputFiles : list of strings
        Output files to write out event data to after processing
    sequence : list of Producers and Analyzers
        List of event processors to pass the event bus objects to
    keep : list of strings
        List of rules to keep or drop objects from the event bus
    libraries : list of strings
        List of libraries to load before attempting to build any processors
    skimDefaultIsKeep : bool
        Flag to say whether to process should by default keep the event or not
    skimRules : list of strings
        List of skimming rules for which processors the process should listen to when deciding whether to keep an event
    logFrequency : int
        Print the event number whenever its modulus with this frequency is zero

    See Also
    --------
    Producer : one type of event processor
    Analyzer : the other type of event processor
    """

    lastProcess=None
    
    def __init__(self, passName):
        self.passName=passName
        self.maxEvents=-1
        self.run=-1
        self.inputFiles=[]
        self.outputFiles=[]
        self.sequence=[]
        self.keep=[]
        self.libraries=[]
        self.skimDefaultIsKeep=True
        self.skimRules=[]
        self.logFrequency=-1
        self.compressionSetting=9
        self.histogramFile=''
        Process.lastProcess=self

    def addLibrary(lib) :
        """Add a library to the list of dynamically loaded libraries

        A process object must already have been created.

        Parameters
        ----------
        lib : str
            name of library to load 

        Warnings
        --------
        - Will exit the script if a process object hasn't been defined yet.

        Examples
        --------
            addLibrary( 'libSimCore.so' )
        """

        if ( Process.lastProcess is not None ) :
            Process.lastProcess.libraries.append( lib )
        else :
            print( "[ Process.addLibrary ]: No Process object defined yet!" )
            sys.exit(1)

    def skimDefaultIsSave(self):
        """Configure the process to by default keep every event."""

        self.skimDefaultIsKeep=True
        
    def skimDefaultIsDrop(self):
        """Configure the process to by default drop (not save) every event."""

        self.skimDefaultIsKeep=False

    def skimConsider(self,namePat):
        """Configure the process to listen to processors matching input.

        The list of skim rules has a rather complicated form, so it
        is better to use this helper function.

        Parameters
        ----------
        namePat : str
            Pattern for the processor instanceNames to match for the Process to listen

        Example
        -------
            ecalVeto = ldmxcfg.Producer( 'ecalVeto' , 'EcalVetoProcessor' )
            # Setup of other parameters for the veto
            p.skimConsider( 'ecalVeto' )

        See Also
        --------
        skimConsiderLabelled

        """

        self.skimRules.append(namePat)
        self.skimRules.append("")

    def skimConsiderLabelled(self,namePat,labelPat):
        """Configure the process to listen to processors matching input.

        The list of skim rules has a rather complicated form, so it
        is better to use this helper function.

        Some uses of ``setStorageHint`` in processors include a "reason"
        for the given storage hint. The input label pattern is check
        on matching this "reason" for the storage hint.

        Parameters
        ----------
        namePat : str
            Pattern for the processor instanceNames to match for the Process to listen
        labelPat : str
            Pattern for the storage hint reason to match for the Process to listen

        See Also
        --------
        skimConsider

        """
        self.skimRules.append(namePat)
        self.skimRules.append(labelPat)

    def setCompression(self,algorithm,level=9):
        """set the compression settings for any output files in this process

        We combine the compression settings here in the same way that ROOT
        does. This allows the compression settings to be passed along as
        one integer rather than two without any loss of generality.

        Look at ROOT's documentation for TFile to learn more
        about the different compression algorithms and levels available
        (as well as what integers to use). There is a summary table
        below.

        Algorithm           | int | root version
        ------------------- | --- | ------------
        ROOT global default |  0  | root-6.16
        ZLIB                |  1  | root-6.16
        LZMA                |  2  | root-6.16
        Old (ROOT 5)        |  3  | root-6.16
        LZ4                 |  4  | root-6.16
        ZSTD                |  5  | root-6.20

        Level 0 : no compression is applied
        Level 9 : maximum amount of compression available from algorithm

        Parameters
        ----------
        algorithm : int
            flag for the algorithm to use
        level : int
            flag for the level of compression to use
        """

        self.compressionSetting = algorithm*100 + level

<<<<<<< HEAD
    def parameterDump(self) :
        """Dump all the parameters into one super-dictionary

        Returns
        -------
        meta_data : dict
            Dictionary of all parameters set in python config to their values

        Warnings
        --------
        - Only includes the parameters set in the python and the processors in the sequence.
        """

        # for checking for stuff with sub-parameters
        from LDMX.SimApplication import simcfg

        def extractParameters( o ) :
            """Get parameters from objects that may have their own parameters

            If the input is a list, 
                then call this function on each member and return a list of the results.
            If the input is an object with its own parameters, 
                get the dictionary of parameters and 
                return a dictionary of the keys to this function on each value
            If the input is anything else, 
                just return it.

            Recursion is a hell of a drug.
            """

            if isinstance( o , list ) :
                return [ extractParameters(ival) for ival in o ]
            elif isinstance( o , (simcfg.UserAction,simcfg.PrimaryGenerator,Producer,Analyzer)) :
                params = dict()
                for key in o.parameters :
                    # Need to do this loop, so we can recursively get parameters
                    params[ key ] = extractParameters(o.parameters[key])
                #loop over parameters
                return params
            else :
                # not special object
                return o
        #done with def of extractParameters

        meta_data = {
                'passName' : self.passName ,
                'maxEvents' : self.maxEvents,
                'run' : self.run,
                'skimDefaultIsKeep' : self.skimDefaultIsKeep,
                'compressionSetting' : self.compressionSetting ,
                'inputFiles' : self.inputFiles , 
                'outputFiles' : self.outputFiles ,
                'skimRules' : self.skimRules ,
                'keep' : self.keep ,
                'sequence' : extractParameters(self.sequence)
                }

        return meta_data
=======
    def inputDir(self, indir) :
        """Scan the input directory and make a list of input root files to read from it

        Lists all files ending in '.root' in the input directory (not recursive).
        Extends the inputFiles list by these files.

        Parameters
        ----------
        indir : str
            Path to directory of event files to read in
        """

        import os
        fullPathDir = os.path.realpath(indir)
        self.inputFiles.extend([ os.path.join(fullPathDir,f) 
                for f in os.listdir(fullPathDir) 
                if os.path.isfile(os.path.join(fullPathDir,f)) and f.endswith('.root') 
                ])

    def pause(self) :
        """Print this Process and wait for user confirmation to continue

        Prints the process through the print function, and then
        waits for the user to press Enter to continue.
        """

        print(self)
        input("Press Enter to continue...")
>>>>>>> 2068a42e

    def __str__(self):
        """Stringify this object into a human readable, helpful form.

        This function creates a very large, multi-line string that reports (almost) all of the important
        details of this configured process.

        Returns
        -------
        str
            A human-readable, multi-line description of this process object
        """

        msg = "Process with pass name '%s'"%(self.passName)
        if (self.run>0): msg += "\n using run number %d"%(self.run)
        if (self.maxEvents>0): msg += "\n Maximum events to process: %d"%(self.maxEvents)
        else: msg += "\n No limit on maximum events to process"
        msg += "\n Processor sequence:"
        for proc in self.sequence:
            msg += str(proc)
        if len(self.inputFiles) > 0:
            if len(self.outputFiles)==len(self.inputFiles):
                msg += "\n Files:"
                for i in range(0,len(self.inputFiles)):
                    msg += "\n  '%s' -> '%s'"%(self.inputFiles[i],self.outputFiles[i])
            else:
                msg += "\n Input files:"
                for afile in self.inputFiles:
                    msg += '\n  ' + afile
                if len(self.outputFiles) > 0:
                    msg += "\n Output file: " + self.outputFiles[0]
        elif len(self.outputFiles) > 0:
            msg += "\n Output file: " + self.outputFiles[0]
        msg += "\n Skim rules:"
        if self.skimDefaultIsKeep: msg += "\n  Default: keep the event"
        else: msg += "\n  Default: drop the event"
        for i in range(0,len(self.skimRules)-1,2):
            if self.skimRules[i+1]=="": 
                msg += "\n  Listen to hints from processors with names matching '%s'"%(self.skimRules[i])
            else:
                msg += "\n  Listen to hints with labels matching '%s' from processors with names matching '%s'"%(self.skimRules[i+1],self.skimRules[i])
        if len(self.keep) > 0:
            msg += "\n Rules for keeping previous products:"
            for arule in self.keep:
                msg += '\n  ' + arule
        if len(self.libraries) > 0:
            msg += "\n Shared libraries to load:"
            for afile in set(self.libraries):
                msg += '\n  ' + afile

        return msg

    <|MERGE_RESOLUTION|>--- conflicted
+++ resolved
@@ -32,10 +32,6 @@
     def __init__(self, instanceName, className):
         self.instanceName=instanceName
         self.className=className
-<<<<<<< HEAD
-        self.parameters={ 'name' : instanceName , 'class' : className }
-=======
->>>>>>> 2068a42e
         self.histograms=[]
 
     def build1DHistogram(self, name, xlabel, bins, xmin = None, xmax = None):
@@ -172,26 +168,7 @@
     """
 
     def __init__(self, instanceName, className):
-<<<<<<< HEAD
-        self.instanceName=instanceName
-        self.className=className
-        self.parameters={ 'name' : instanceName , 'class' : className }
-        self.histograms=[]
-   
-    def build1DHistogram(self, name, xlabel, bins, xmin, xmax):
-        """Make a histogram for this analyzer to fill.
-
-        See Also
-        --------
-        LDMX.Framework.histograms.histogram1D : histogram configuration object
-        """
-
-        import LDMX.Framework.histogram as h
-        self.histograms.append(h.histogram1D(name, xlabel, bins, xmin, xmax))
-        return self
-=======
         super().__init__(instanceName,className)
->>>>>>> 2068a42e
 
     def __str__(self) :
         """Stringify this Analyzer, creates a message with all the internal parameters.
@@ -393,66 +370,6 @@
 
         self.compressionSetting = algorithm*100 + level
 
-<<<<<<< HEAD
-    def parameterDump(self) :
-        """Dump all the parameters into one super-dictionary
-
-        Returns
-        -------
-        meta_data : dict
-            Dictionary of all parameters set in python config to their values
-
-        Warnings
-        --------
-        - Only includes the parameters set in the python and the processors in the sequence.
-        """
-
-        # for checking for stuff with sub-parameters
-        from LDMX.SimApplication import simcfg
-
-        def extractParameters( o ) :
-            """Get parameters from objects that may have their own parameters
-
-            If the input is a list, 
-                then call this function on each member and return a list of the results.
-            If the input is an object with its own parameters, 
-                get the dictionary of parameters and 
-                return a dictionary of the keys to this function on each value
-            If the input is anything else, 
-                just return it.
-
-            Recursion is a hell of a drug.
-            """
-
-            if isinstance( o , list ) :
-                return [ extractParameters(ival) for ival in o ]
-            elif isinstance( o , (simcfg.UserAction,simcfg.PrimaryGenerator,Producer,Analyzer)) :
-                params = dict()
-                for key in o.parameters :
-                    # Need to do this loop, so we can recursively get parameters
-                    params[ key ] = extractParameters(o.parameters[key])
-                #loop over parameters
-                return params
-            else :
-                # not special object
-                return o
-        #done with def of extractParameters
-
-        meta_data = {
-                'passName' : self.passName ,
-                'maxEvents' : self.maxEvents,
-                'run' : self.run,
-                'skimDefaultIsKeep' : self.skimDefaultIsKeep,
-                'compressionSetting' : self.compressionSetting ,
-                'inputFiles' : self.inputFiles , 
-                'outputFiles' : self.outputFiles ,
-                'skimRules' : self.skimRules ,
-                'keep' : self.keep ,
-                'sequence' : extractParameters(self.sequence)
-                }
-
-        return meta_data
-=======
     def inputDir(self, indir) :
         """Scan the input directory and make a list of input root files to read from it
 
@@ -481,7 +398,6 @@
 
         print(self)
         input("Press Enter to continue...")
->>>>>>> 2068a42e
 
     def __str__(self):
         """Stringify this object into a human readable, helpful form.
