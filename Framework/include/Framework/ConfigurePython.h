/**
 * @file ConfigurePython.h
 * @brief Utility class that reads/executes a python script and creates a Process object based on the input.
 * @author Jeremy Mans, University of Minnesota
 */

#ifndef FRAMEWORK_CONFIGUREPYTHON_H_
#define FRAMEWORK_CONFIGUREPYTHON_H_

// LDMX
#include "Framework/ParameterSet.h"

// STL
#include <string>
#include <vector>

<<<<<<< HEAD
namespace ldmxsw {
    
    class Process;
    
    /** @class ConfigurePython
     *  @brief Utility class which reads/executes a python script and creates a Process object based on the input.
     *  @note The configuration language is documented in the overall Framework package documentation
     */
    class ConfigurePython {
	
	public:
	
	/** 
	 * Class constructor.
	 *
	 * This method contains all the parsing and execution of the python script.
	 *
	 * @param pythonScript Filename location of the python script
	 * @param args Commandline arguments to be passed to the python script
	 * @param nargs Number of commandline arguments
	 */
	ConfigurePython(const std::string& pythonScript, char* args[], int nargs);

	/** 
	 * Class destructor.
	 */
	~ConfigurePython();


	/** 
	 * Create a process object based on the python file information
	 */
	Process* makeProcess();

	private:
    
	/** The label for this processing pass */
	std::string passname_;
	    
	/** The maximum number of events to process, if provided in python file, */
	int eventLimit_{-1};
	    
	/** The run number to use when generating events (no input file), if provided in python file */
	int run_{-1};

	/** List of input ROOT files to process in the job, if provided in python file */
	std::vector<std::string> inputFiles_;

	/** List of rules for keeping and dropping data products, if provided in python file */
	std::vector<std::string> keepRules_;
	/** List of shared libraries to load, if provided in python file */	    
	std::vector<std::string> libraries_;
	/** List of output ROOT file names, if provided in python file */
	std::vector<std::string> outputFiles_;
	/** Histogram output file name */
	std::string histoOutFile_;

	/** @struct Class representing the configuration of an EventProcessor in the job
	*/
	struct ProcessorInfo {
	    /** Class name of the */
	    std::string classname_;
	    std::string instancename_;
	    ParameterSet params_;
	};
	std::vector<ProcessorInfo> sequence_;
	
    };
  
=======
namespace ldmx {

class Process;

/**
 * @class ConfigurePython
 * @brief Utility class which reads/executes a python script and creates a Process object based on the input.
 * @note The configuration language is documented in the overall Framework package documentation.
 */
class ConfigurePython {

    public:

        /**
         * Class constructor.
         *
         * This method contains all the parsing and execution of the python script.
         *
         * @param pythonScript Filename location of the python script.
         * @param args Commandline arguments to be passed to the python script.
         * @param nargs Number of commandline arguments.
         */
        ConfigurePython(const std::string& pythonScript, char* args[], int nargs);

        /**
         * Class destructor.
         */
        ~ConfigurePython();

        /**
         * Create a process object based on the python file information
         */
        Process* makeProcess();

    private:

        /** The label for this processing pass. */
        std::string passname_;

        /** The maximum number of events to process, if provided in python file. */
        int eventLimit_ {-1};

        /** The run number to use when generating events (no input file), if provided in python file. */
        int run_ {-1};

        /** List of input ROOT files to process in the job, if provided in python file. */
        std::vector<std::string> inputFiles_;

        /** List of rules for keeping and dropping data products, if provided in python file. */
        std::vector<std::string> keepRules_;
        /** List of rules for shared libraries to load, if provided in python file. */
        std::vector<std::string> libraries_;
        /** List of rules for output ROOT file names, if provided in python file. */
        std::vector<std::string> outputFiles_;

        /**
         * @struct ProcessorInfo
         * @brief Represents the configuration of an EventProcessor in the job.
         */
        struct ProcessorInfo {
                std::string classname_;
                std::string instancename_;
                ParameterSet params_;
        };

        /** The sequence of EventProcessor objects to be executed in order. */
        std::vector<ProcessorInfo> sequence_;
};

>>>>>>> 76d61944
}

#endif
<|MERGE_RESOLUTION|>--- conflicted
+++ resolved
@@ -14,77 +14,6 @@
 #include <string>
 #include <vector>
 
-<<<<<<< HEAD
-namespace ldmxsw {
-    
-    class Process;
-    
-    /** @class ConfigurePython
-     *  @brief Utility class which reads/executes a python script and creates a Process object based on the input.
-     *  @note The configuration language is documented in the overall Framework package documentation
-     */
-    class ConfigurePython {
-	
-	public:
-	
-	/** 
-	 * Class constructor.
-	 *
-	 * This method contains all the parsing and execution of the python script.
-	 *
-	 * @param pythonScript Filename location of the python script
-	 * @param args Commandline arguments to be passed to the python script
-	 * @param nargs Number of commandline arguments
-	 */
-	ConfigurePython(const std::string& pythonScript, char* args[], int nargs);
-
-	/** 
-	 * Class destructor.
-	 */
-	~ConfigurePython();
-
-
-	/** 
-	 * Create a process object based on the python file information
-	 */
-	Process* makeProcess();
-
-	private:
-    
-	/** The label for this processing pass */
-	std::string passname_;
-	    
-	/** The maximum number of events to process, if provided in python file, */
-	int eventLimit_{-1};
-	    
-	/** The run number to use when generating events (no input file), if provided in python file */
-	int run_{-1};
-
-	/** List of input ROOT files to process in the job, if provided in python file */
-	std::vector<std::string> inputFiles_;
-
-	/** List of rules for keeping and dropping data products, if provided in python file */
-	std::vector<std::string> keepRules_;
-	/** List of shared libraries to load, if provided in python file */	    
-	std::vector<std::string> libraries_;
-	/** List of output ROOT file names, if provided in python file */
-	std::vector<std::string> outputFiles_;
-	/** Histogram output file name */
-	std::string histoOutFile_;
-
-	/** @struct Class representing the configuration of an EventProcessor in the job
-	*/
-	struct ProcessorInfo {
-	    /** Class name of the */
-	    std::string classname_;
-	    std::string instancename_;
-	    ParameterSet params_;
-	};
-	std::vector<ProcessorInfo> sequence_;
-	
-    };
-  
-=======
 namespace ldmx {
 
 class Process;
@@ -139,6 +68,8 @@
         std::vector<std::string> libraries_;
         /** List of rules for output ROOT file names, if provided in python file. */
         std::vector<std::string> outputFiles_;
+	/** Histogram output file name */
+	std::string histoOutFile_;
 
         /**
          * @struct ProcessorInfo
@@ -154,7 +85,6 @@
         std::vector<ProcessorInfo> sequence_;
 };
 
->>>>>>> 76d61944
 }
 
 #endif
