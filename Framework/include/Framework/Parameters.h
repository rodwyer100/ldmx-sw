--- conflicted
+++ resolved
@@ -46,15 +46,9 @@
             /**
              * Retrieve the parameter of the given name.  
              *
-<<<<<<< HEAD
-             * @throw Exception if the parameter isn't found
-             * 
-             * @throw Exception if parameter is being cast to the wrong type
-=======
              * @throw Exception if parameter of the given name isn't found
              *
              * @throw Exception if parameter is found but not of the input type
->>>>>>> 2068a42e
              *
              * @param T the data type to cast the parameter to.
              * 
@@ -63,23 +57,6 @@
              * @return The user specified parameter of type T.
              */
             template <typename T> 
-<<<<<<< HEAD
-            T getParameter(const std::string& name) { 
-                
-                // Check if the variable exists in the map.
-                // If it doesn't, throw an exception.
-                if (parameters_.count(name) == 0) {
-                    std::cerr << "[ WARN ] [ ParamName ] : "
-                        << "Parameter '" << name << "' was not passed in the python configuration. "
-                        << "The default constructor will be used."
-                        << std::endl;
-                    return T();
-                    /* Do we want to not run or just print a warning?
-                    EXCEPTION_RAISE( "ParamName",
-                            "Parameter '" + name + "' does not exist in python configuration parameters."
-                            );
-                    */
-=======
             T getParameter(const std::string& name) const { 
                 
                 // Check if the variable exists in the map.  If it doesn't, 
@@ -88,58 +65,20 @@
                     EXCEPTION_RAISE( "NonExistParam",
                             "Parameter '"+name+"' does not exist in list of parameters."
                             );
->>>>>>> 2068a42e
                 }
 
                 T parameter; 
                 try { 
                     parameter = std::any_cast< T >(parameters_.at(name));
                 } catch(const std::bad_any_cast& e) {
-<<<<<<< HEAD
-                    EXCEPTION_RAISE("ParamType", 
-                                    "Parameter " + name + " is being cast to incorrect type ( " + typeid(T).name() + ")."); 
-=======
                     EXCEPTION_RAISE( "BadTypeParam",
                                     "Parameter '" + name + "' is being cast to incorrect type '" + typeid(T).name() + "'."); 
->>>>>>> 2068a42e
                 }
 
                 return parameter; 
             }
 
             /**
-<<<<<<< HEAD
-             * Retrieve the parameter of the given name.  
-             *
-             * @note Setting a default in the C++ source for your processor
-             * will mean that the parameter doesn't need to be set in the
-             * python. Only the parameters set in the python are tracked
-             * in the meta-data, so use the default with caution.
-             *
-             * If the parameter isn't found, the default is returned instead.
-             *
-             * @throw Exception if parameter is being cast to the wrong type
-             *
-             * @param T the data type to cast the parameter to.
-             * 
-             * @param[in] name the name of the parameter value to retrieve.
-             * @param[in] defaultParam the value the parameter should take on 
-             *      if it's not found in the list of parameters.  
-             *
-             * @return The user specified parameter of type T.
-             */
-            template <typename T> 
-            T getParameter(const std::string& name, T defaultParam) { 
-                
-                // Check if the variable exists in the map.  If it doesn't, 
-                // warn the user and set a default.
-                if (parameters_.count(name) == 0) return defaultParam; 
-
-                // we now know variable exists in map, so we can use
-                // the other get method
-                return getParameter<T>(name); 
-            }               
-=======
              * Retrieve a parameter with a default specified.
              *
              * Return the input default if a parameter is not found in map.
@@ -154,7 +93,6 @@
                 //get here knowing that name exists in parameters_
                 return getParameter<T>(name);
             }
->>>>>>> 2068a42e
 
         private:
 
