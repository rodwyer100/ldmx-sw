/**
 * @file EventProcessor.h
 * @brief Base classes for all user event processing components to extend
 * @author Jeremy Mans, University of Minnesota
 */

#ifndef FRAMEWORK_EVENTPROCESSOR_H_
#define FRAMEWORK_EVENTPROCESSOR_H_

// LDMX
#include "Framework/Exception.h"

// STL
#include <map>

<<<<<<< HEAD
namespace event {
    class Event;
}

class TDirectory;

namespace ldmxsw {

    class ParameterSet;
    class Process;
    class EventProcessor;

    /** Typedef for EventProcessorFactory use */
    typedef EventProcessor* EventProcessorMaker(const std::string& name, Process& process);

    /** Base class for all Event processing 
     */
    class EventProcessor {

	public:

	/** Class constructor 
	 *
	 *@param name Name for this instance of the class.  Should not be
	 * the class name, but rather a logical label for this instance of
	 * the class, as more than one copy of a given class can be loaded
	 * into a Process with different parameters.  Names should not include 
	 * whitespace or special characters. 
	 *@param process The Process class associated with EventProcessor,
	 * provided by the framework
	 */
	EventProcessor(const std::string& name, Process& process);

	/** 
	 * Callback for the EventProcessor to configure itself from the given set of parameters.
	 * @param parameters ParameterSet for configuration
	 */
        virtual void configure(const ParameterSet& parameters) { }

	/** Callback for the EventProcessor to take any necessary
	 * action when the run being processed changes.
	 * @param run The new run number
	 */
        virtual void onNewRun(int run) { }
	
	/** Callback for the EventProcessor to take any necessary
	 * action when a new event input ROOT file is opened.  
	 * @note This callback is rarely used.
	 * @param filename Input event ROOT file name
	 */
        virtual void onFileOpen(const std::string& filename) { }
	
	/** Callback for the EventProcessor to take any necessary
	 * action when a event input ROOT file is closed.  
	 * @note This callback is rarely used.
	 * @param filename Input event ROOT file name
	 */
        virtual void onFileClose(const std::string& filename) { }
	
	/** Callback for the EventProcessor to take any necessary
	 * action when the processing of events starts, such as
	 * creating histograms.
	 */
	virtual void onProcessStart() { }

	/** Callback for the EventProcessor to take any necessary
	 * action when the processing of events finishes, such as
	 * calculating job-summary quantities
	 */
	virtual void onProcessEnd() { }

	/** Access/create a directory in the histogram file for this event
	 * processor to create histograms and analysis tuples.
	 * @note This method makes the returned directory the current directory
	 *     so that newly created objects should go into that directory
	 */
	TDirectory* getHistoDirectory();
      
	/** Internal function which is part of the EventProcessorFactory machinery */
        static void declare(const std::string& classname, int classtype,EventProcessorMaker*);

	protected:

	/** Handle to the Process */
	Process& process_;    

	private:
	/** The name of the EventProcessor */
	std::string name_;
	/** Histogram directory */
	TDirectory* histoDir_{0};
    };
    
    /** Base class for a module which produces a data product (thus needs a mutable copy of the event)
     */
    class Producer : public EventProcessor {

	public:

	/** Constant used to track EventProcessor types by the EventProcessorFactory */
        static const int CLASSTYPE{1};

	/** Class constructor 
	 *
	 *@param name Name for this instance of the class.  Should not be
	 * the class name, but rather a logical label for this instance of
	 * the class, as more than one copy of a given class can be loaded
	 * into a Process with different parameters.  Names should not include 
	 * whitespace or special characters. 
	 *@param process The Process class associated with EventProcessor,
	 * provided by the framework
	 *@note Derived classes must have a constructor of the same interface, which is the
	 * only constructor which will be called by the framework
	 */
        Producer(const std::string& name, Process& process);
=======
namespace ldmx {

class Event;
class ParameterSet;
class Process;
class EventProcessor;
class RunHeader;

/** Typedef for EventProcessorFactory use. */
typedef EventProcessor* EventProcessorMaker(const std::string& name, const Process& process);

/**
 * @class EventProcessor
 * @brief Base class for all event processing components
 */
class EventProcessor {

    public:

        /**
         * Class constructor.
         * @param name Name for this instance of the class.
         * @param process The Process class associated with EventProcessor, provided by the framework.
         *
         * @note The name provided to this function should not be
         * the class name, but rather a logical label for this instance of
         * the class, as more than one copy of a given class can be loaded
         * into a Process with different parameters.  Names should not include
         * whitespace or special characters.
         */
        EventProcessor(const std::string& name, const Process& process);

        /**
         * Class destructor.
         */
        virtual ~EventProcessor() {;}

        /**
         * Callback for the EventProcessor to configure itself from the given set of parameters.
         * @param parameters ParameterSet for configuration.
         */
        virtual void configure(const ParameterSet& parameters) {
        }

        /**
         * Callback for the EventProcessor to take any necessary
         * action when the run being processed changes.
         * @param runHeader The RunHeader containing run information.
         */
        virtual void onNewRun(const RunHeader& runHeader) {
        }

        /**
         * Callback for the EventProcessor to take any necessary
         * action when a new event input ROOT file is opened.
         * @param filename Input event ROOT file name.
         * @note This callback is rarely used.
         */
        virtual void onFileOpen(const std::string& filename) {
        }

        /**
         * Callback for the EventProcessor to take any necessary
         * action when a event input ROOT file is closed.
         * @param filename Input event ROOT file name
         * @note This callback is rarely used.
         */
        virtual void onFileClose(const std::string& filename) {
        }

        /**
         * Callback for the EventProcessor to take any necessary
         * action when the processing of events starts, such as
         * creating histograms.
         */
        virtual void onProcessStart() {
        }

        /**
         * Callback for the EventProcessor to take any necessary
         * action when the processing of events finishes, such as
         * calculating job-summary quantities.
         */
        virtual void onProcessEnd() {
        }

        /**
         * Internal function which is part of the EventProcessorFactory machinery.
         * @param classname The class name of the processor.
         * @param classtype The class type of the processor (1 for Producer, 2 for Analyzer).
         */
        static void declare(const std::string& classname, int classtype, EventProcessorMaker*);

    protected:

        /** Handle to the Process. */
        const Process& process_;

    private:

        /** The name of the EventProcessor. */
        std::string name_;
};

/**
 * @class Producer
 * @brief Base class for a module which produces a data product.
 *
 * @note This class processes a mutable copy of the event so that it can add data to it.
 */
class Producer : public EventProcessor {

    public:

        /** Constant used to track EventProcessor types by the EventProcessorFactory */
        static const int CLASSTYPE{1};

        /**
         * Class constructor.
         * @param name Name for this instance of the class.
         * @param process The Process class associated with EventProcessor, provided by the framework
         *
         * @note Derived classes must have a constructor of the same interface, which is the
         * only constructor which will be called by the framework
         *
         * @note The provided name should not be the class name, but rather a logical label for
         * this instance of the class, as more than one copy of a given class can be loaded
         * into a Process with different parameters.  Names should not include
         * whitespace or special characters.
         */
        Producer(const std::string& name, const Process& process);
>>>>>>> 3459bbd9

        /**
         * Process the event and put new data products into it.
         * @param event The Event to process.
         */
        virtual void produce(Event& event) = 0;
};

<<<<<<< HEAD
	/** Class constructor 
	 *
	 *@param name Name for this instance of the class.  Should not be
	 * the class name, but rather a logical label for this instance of
	 * the class, as more than one copy of a given class can be loaded
	 * into a Process with different parameters.  Names should not include 
	 * whitespace or special characters. 
	 *@param process The Process class associated with EventProcessor,
	 * provided by the framework
	 *@note Derived classes must have a constructor of the same interface, which is the
	 * only constructor which will be called by the framework
	 */
	Analyzer(const std::string& name, Process& process);
    
	/**
	 * Process the event and make histograms or summaries
	 * @param event The Event to analyze
	 */
        virtual void analyze(const event::Event& event) = 0;    

    };
=======
/**
 * @class Analyzer
 * @brief Base class for a module which does not produce a data product.
 *
 * @note This class processes a constant copy of the event which cannot be updated.
 */
class Analyzer : public EventProcessor {
>>>>>>> 3459bbd9

    public:

        /** Constant used to track EventProcessor types by the EventProcessorFactory */
        static const int CLASSTYPE{2};

<<<<<<< HEAD
/** @def DECLARE_PRODUCER(CLASS)
    @param CLASS The name of the class to register, which must not be in a namespace.  If the class is in a namespace, use DECLARE_PRODUCER_NS()
    @brief Macro which allows the framework to construct a producer given its name during configuration.  
    @attention Every Producer class must call this macro or DECLARE_PRODUCER_NS() in the associated implementation (.cxx) file.
*/
#define DECLARE_PRODUCER(CLASS) ldmxsw::EventProcessor*  CLASS ## _ldmxsw_make (const std::string& name, ldmxsw::Process& process) { return new CLASS(name,process); }  __attribute__((constructor(1000))) static void CLASS ## _ldmxsw_declare() { ldmxsw::EventProcessor::declare(#CLASS,::ldmxsw::Producer::CLASSTYPE,& CLASS ## _ldmxsw_make ); }

/** @def DECLARE_ANALYZER(CLASS)
    @param CLASS The name of the class to register, which must not be in a namespace.  If the class is in a namespace, use DECLARE_PRODUCER_NS()
    @brief Macro which allows the framework to construct an analyzer given its name during configuration.  
    @attention Every Analyzer class must call this macro or DECLARE_ANALYZER_NS() in the associated implementation (.cxx) file.
*/
#define DECLARE_ANALYZER(CLASS)  ldmxsw::EventProcessor*  CLASS ## _ldmxsw_make (const std::string& name, ldmxsw::Process& process) { return new CLASS(name,process); }  __attribute__((constructor(1000))) static void CLASS ## _ldmxsw_declare() { ldmxsw::EventProcessor::declare(#CLASS,::ldmxsw::Analyzer::CLASSTYPE,& CLASS ## _ldmxsw_make); }


/** @def DECLARE_PRODUCER_NS(NS,CLASS)
    @param NS The full namespace specification for the Producer
    @param CLASS The name of the class to register
    @brief Macro which allows the framework to construct a producer given its name during configuration.  
    @attention Every Producer class must call this macro or DECLARE_PRODUCER() in the associated implementation (.cxx) file.
*/
#define DECLARE_PRODUCER_NS(NS,CLASS) ldmxsw::EventProcessor*  CLASS ## _ldmxsw_make (const std::string& name, ldmxsw::Process& process) { return new NS::CLASS(name,process); }  __attribute__((constructor(1000))) static void CLASS ## _ldmxsw_declare() { ldmxsw::EventProcessor::declare(std::string(#NS)+"::"+std::string(#CLASS),::ldmxsw::Producer::CLASSTYPE,& CLASS ## _ldmxsw_make ); }

/** @def DECLARE_ANALYZER_NS(NS,CLASS)
    @param NS The full namespace specification for the Analyzer
    @param CLASS The name of the class to register
    @brief Macro which allows the framework to construct an analyzer given its name during configuration.  
    @attention Every Analyzer class must call this macro or DECLARE_ANALYZER() in the associated implementation (.cxx) file.
*/
#define DECLARE_ANALYZER_NS(NS,CLASS)  ldmxsw::EventProcessor*  CLASS ## _ldmxsw_make (const std::string& name, ldmxsw::Process& process) { return new NS::CLASS(name,process); }  __attribute__((constructor(1000))) static void CLASS ## _ldmxsw_declare() { ldmxsw::EventProcessor::declare(std::string(#NS)+"::"+std::string(#CLASS),::ldmxsw::Analyzer::CLASSTYPE,& CLASS ## _ldmxsw_make); }
=======
        /**
         * Class constructor.
         *
         * @param name Name for this instance of the class.
         * @param process The Process class associated with EventProcessor, provided by the framework
         *
         * @note Derived classes must have a constructor of the same interface, which is the
         * only constructor which will be called by the framework
         *
         * @note The provided name should not be the class name, but rather a logical label for
         * this instance of the class, as more than one copy of a given class can be loaded
         * into a Process with different parameters.  Names should not include
         * whitespace or special characters.
         */
        Analyzer(const std::string& name, const Process& process);

        /**
         * Process the event and make histograms or summaries
         * @param event The Event to analyze
         */
        virtual void analyze(const Event& event) = 0;

};
>>>>>>> 3459bbd9

}

/**
 * @def DECLARE_PRODUCER(CLASS)
 * @param CLASS The name of the class to register, which must not be in a namespace.  If the class is in a namespace, use DECLARE_PRODUCER_NS()
 * @brief Macro which allows the framework to construct a producer given its name during configuration.
 * @attention Every Producer class must call this macro or DECLARE_PRODUCER_NS() in the associated implementation (.cxx) file.
 */
#define DECLARE_PRODUCER(CLASS) ldmx::EventProcessor*  CLASS ## _ldmx_make (const std::string& name, const ldmx::Process& process) { return new CLASS(name,process); }  __attribute__((constructor(1000))) static void CLASS ## _ldmx_declare() { ldmx::EventProcessor::declare(#CLASS,::ldmx::Producer::CLASSTYPE,& CLASS ## _ldmx_make ); }

/**
 * @def DECLARE_ANALYZER(CLASS)
 * @param CLASS The name of the class to register, which must not be in a namespace.  If the class is in a namespace, use DECLARE_PRODUCER_NS()
 * @brief Macro which allows the framework to construct an analyzer given its name during configuration.
 * @attention Every Analyzer class must call this macro or DECLARE_ANALYZER_NS() in the associated implementation (.cxx) file.
 */
#define DECLARE_ANALYZER(CLASS)  ldmx::EventProcessor*  CLASS ## _ldmx_make (const std::string& name, const ldmx::Process& process) { return new CLASS(name,process); }  __attribute__((constructor(1000))) static void CLASS ## _ldmx_declare() { ldmx::EventProcessor::declare(#CLASS,::ldmx::Analyzer::CLASSTYPE,& CLASS ## _ldmx_make); }

/**
 * @def DECLARE_PRODUCER_NS(NS,CLASS)
 * @param NS The full namespace specification for the Producer
 * @param CLASS The name of the class to register
 * @brief Macro which allows the framework to construct a producer given its name during configuration.
 * @attention Every Producer class must call this macro or DECLARE_PRODUCER() in the associated implementation (.cxx) file.
 */
#define DECLARE_PRODUCER_NS(NS, CLASS) ldmx::EventProcessor*  CLASS ## _ldmx_make (const std::string& name, const ldmx::Process& process) { return new NS::CLASS(name,process); }  __attribute__((constructor(1000))) static void CLASS ## _ldmx_declare() { ldmx::EventProcessor::declare(std::string(#NS)+"::"+std::string(#CLASS),::ldmx::Producer::CLASSTYPE,& CLASS ## _ldmx_make ); }

/**
 * @def DECLARE_ANALYZER_NS(NS,CLASS)
 * @param NS The full namespace specification for the Analyzer
 * @param CLASS The name of the class to register
 * @brief Macro which allows the framework to construct an analyzer given its name during configuration.
 * @attention Every Analyzer class must call this macro or DECLARE_ANALYZER() in the associated implementation (.cxx) file.
 */
#define DECLARE_ANALYZER_NS(NS, CLASS)  ldmx::EventProcessor*  CLASS ## _ldmx_make (const std::string& name, const ldmx::Process& process) { return new NS::CLASS(name,process); }  __attribute__((constructor(1000))) static void CLASS ## _ldmx_declare() { ldmx::EventProcessor::declare(std::string(#NS)+"::"+std::string(#CLASS),::ldmx::Analyzer::CLASSTYPE,& CLASS ## _ldmx_make); }

#endif<|MERGE_RESOLUTION|>--- conflicted
+++ resolved
@@ -13,77 +13,93 @@
 // STL
 #include <map>
 
-<<<<<<< HEAD
-namespace event {
-    class Event;
-}
-
 class TDirectory;
 
-namespace ldmxsw {
-
-    class ParameterSet;
-    class Process;
-    class EventProcessor;
-
-    /** Typedef for EventProcessorFactory use */
-    typedef EventProcessor* EventProcessorMaker(const std::string& name, Process& process);
-
-    /** Base class for all Event processing 
-     */
-    class EventProcessor {
-
-	public:
-
-	/** Class constructor 
-	 *
-	 *@param name Name for this instance of the class.  Should not be
-	 * the class name, but rather a logical label for this instance of
-	 * the class, as more than one copy of a given class can be loaded
-	 * into a Process with different parameters.  Names should not include 
-	 * whitespace or special characters. 
-	 *@param process The Process class associated with EventProcessor,
-	 * provided by the framework
-	 */
-	EventProcessor(const std::string& name, Process& process);
-
-	/** 
-	 * Callback for the EventProcessor to configure itself from the given set of parameters.
-	 * @param parameters ParameterSet for configuration
-	 */
-        virtual void configure(const ParameterSet& parameters) { }
-
-	/** Callback for the EventProcessor to take any necessary
-	 * action when the run being processed changes.
-	 * @param run The new run number
-	 */
-        virtual void onNewRun(int run) { }
-	
-	/** Callback for the EventProcessor to take any necessary
-	 * action when a new event input ROOT file is opened.  
-	 * @note This callback is rarely used.
-	 * @param filename Input event ROOT file name
-	 */
-        virtual void onFileOpen(const std::string& filename) { }
-	
-	/** Callback for the EventProcessor to take any necessary
-	 * action when a event input ROOT file is closed.  
-	 * @note This callback is rarely used.
-	 * @param filename Input event ROOT file name
-	 */
-        virtual void onFileClose(const std::string& filename) { }
-	
-	/** Callback for the EventProcessor to take any necessary
-	 * action when the processing of events starts, such as
-	 * creating histograms.
-	 */
-	virtual void onProcessStart() { }
-
-	/** Callback for the EventProcessor to take any necessary
-	 * action when the processing of events finishes, such as
-	 * calculating job-summary quantities
-	 */
-	virtual void onProcessEnd() { }
+namespace ldmx {
+
+class Event;
+class ParameterSet;
+class Process;
+class EventProcessor;
+class RunHeader;
+
+/** Typedef for EventProcessorFactory use. */
+typedef EventProcessor* EventProcessorMaker(const std::string& name, Process& process);
+
+/**
+ * @class EventProcessor
+ * @brief Base class for all event processing components
+ */
+class EventProcessor {
+
+    public:
+
+        /**
+         * Class constructor.
+         * @param name Name for this instance of the class.
+         * @param process The Process class associated with EventProcessor, provided by the framework.
+         *
+         * @note The name provided to this function should not be
+         * the class name, but rather a logical label for this instance of
+         * the class, as more than one copy of a given class can be loaded
+         * into a Process with different parameters.  Names should not include
+         * whitespace or special characters.
+         */
+        EventProcessor(const std::string& name, Process& process);
+
+        /**
+         * Class destructor.
+         */
+        virtual ~EventProcessor() {;}
+
+        /**
+         * Callback for the EventProcessor to configure itself from the given set of parameters.
+         * @param parameters ParameterSet for configuration.
+         */
+        virtual void configure(const ParameterSet& parameters) {
+        }
+
+        /**
+         * Callback for the EventProcessor to take any necessary
+         * action when the run being processed changes.
+         * @param runHeader The RunHeader containing run information.
+         */
+        virtual void onNewRun(const RunHeader& runHeader) {
+        }
+
+        /**
+         * Callback for the EventProcessor to take any necessary
+         * action when a new event input ROOT file is opened.
+         * @param filename Input event ROOT file name.
+         * @note This callback is rarely used.
+         */
+        virtual void onFileOpen(const std::string& filename) {
+        }
+
+        /**
+         * Callback for the EventProcessor to take any necessary
+         * action when a event input ROOT file is closed.
+         * @param filename Input event ROOT file name
+         * @note This callback is rarely used.
+         */
+        virtual void onFileClose(const std::string& filename) {
+        }
+
+        /**
+         * Callback for the EventProcessor to take any necessary
+         * action when the processing of events starts, such as
+         * creating histograms.
+         */
+        virtual void onProcessStart() {
+        }
+
+        /**
+         * Callback for the EventProcessor to take any necessary
+         * action when the processing of events finishes, such as
+         * calculating job-summary quantities.
+         */
+        virtual void onProcessEnd() {
+        }
 
 	/** Access/create a directory in the histogram file for this event
 	 * processor to create histograms and analysis tuples.
@@ -92,130 +108,6 @@
 	 */
 	TDirectory* getHistoDirectory();
       
-	/** Internal function which is part of the EventProcessorFactory machinery */
-        static void declare(const std::string& classname, int classtype,EventProcessorMaker*);
-
-	protected:
-
-	/** Handle to the Process */
-	Process& process_;    
-
-	private:
-	/** The name of the EventProcessor */
-	std::string name_;
-	/** Histogram directory */
-	TDirectory* histoDir_{0};
-    };
-    
-    /** Base class for a module which produces a data product (thus needs a mutable copy of the event)
-     */
-    class Producer : public EventProcessor {
-
-	public:
-
-	/** Constant used to track EventProcessor types by the EventProcessorFactory */
-        static const int CLASSTYPE{1};
-
-	/** Class constructor 
-	 *
-	 *@param name Name for this instance of the class.  Should not be
-	 * the class name, but rather a logical label for this instance of
-	 * the class, as more than one copy of a given class can be loaded
-	 * into a Process with different parameters.  Names should not include 
-	 * whitespace or special characters. 
-	 *@param process The Process class associated with EventProcessor,
-	 * provided by the framework
-	 *@note Derived classes must have a constructor of the same interface, which is the
-	 * only constructor which will be called by the framework
-	 */
-        Producer(const std::string& name, Process& process);
-=======
-namespace ldmx {
-
-class Event;
-class ParameterSet;
-class Process;
-class EventProcessor;
-class RunHeader;
-
-/** Typedef for EventProcessorFactory use. */
-typedef EventProcessor* EventProcessorMaker(const std::string& name, const Process& process);
-
-/**
- * @class EventProcessor
- * @brief Base class for all event processing components
- */
-class EventProcessor {
-
-    public:
-
-        /**
-         * Class constructor.
-         * @param name Name for this instance of the class.
-         * @param process The Process class associated with EventProcessor, provided by the framework.
-         *
-         * @note The name provided to this function should not be
-         * the class name, but rather a logical label for this instance of
-         * the class, as more than one copy of a given class can be loaded
-         * into a Process with different parameters.  Names should not include
-         * whitespace or special characters.
-         */
-        EventProcessor(const std::string& name, const Process& process);
-
-        /**
-         * Class destructor.
-         */
-        virtual ~EventProcessor() {;}
-
-        /**
-         * Callback for the EventProcessor to configure itself from the given set of parameters.
-         * @param parameters ParameterSet for configuration.
-         */
-        virtual void configure(const ParameterSet& parameters) {
-        }
-
-        /**
-         * Callback for the EventProcessor to take any necessary
-         * action when the run being processed changes.
-         * @param runHeader The RunHeader containing run information.
-         */
-        virtual void onNewRun(const RunHeader& runHeader) {
-        }
-
-        /**
-         * Callback for the EventProcessor to take any necessary
-         * action when a new event input ROOT file is opened.
-         * @param filename Input event ROOT file name.
-         * @note This callback is rarely used.
-         */
-        virtual void onFileOpen(const std::string& filename) {
-        }
-
-        /**
-         * Callback for the EventProcessor to take any necessary
-         * action when a event input ROOT file is closed.
-         * @param filename Input event ROOT file name
-         * @note This callback is rarely used.
-         */
-        virtual void onFileClose(const std::string& filename) {
-        }
-
-        /**
-         * Callback for the EventProcessor to take any necessary
-         * action when the processing of events starts, such as
-         * creating histograms.
-         */
-        virtual void onProcessStart() {
-        }
-
-        /**
-         * Callback for the EventProcessor to take any necessary
-         * action when the processing of events finishes, such as
-         * calculating job-summary quantities.
-         */
-        virtual void onProcessEnd() {
-        }
-
         /**
          * Internal function which is part of the EventProcessorFactory machinery.
          * @param classname The class name of the processor.
@@ -226,12 +118,15 @@
     protected:
 
         /** Handle to the Process. */
-        const Process& process_;
+        Process& process_;
 
     private:
 
         /** The name of the EventProcessor. */
         std::string name_;
+
+        /** Histogram directory */
+	TDirectory* histoDir_{0};
 };
 
 /**
@@ -260,8 +155,7 @@
          * into a Process with different parameters.  Names should not include
          * whitespace or special characters.
          */
-        Producer(const std::string& name, const Process& process);
->>>>>>> 3459bbd9
+        Producer(const std::string& name, Process& process);
 
         /**
          * Process the event and put new data products into it.
@@ -270,29 +164,6 @@
         virtual void produce(Event& event) = 0;
 };
 
-<<<<<<< HEAD
-	/** Class constructor 
-	 *
-	 *@param name Name for this instance of the class.  Should not be
-	 * the class name, but rather a logical label for this instance of
-	 * the class, as more than one copy of a given class can be loaded
-	 * into a Process with different parameters.  Names should not include 
-	 * whitespace or special characters. 
-	 *@param process The Process class associated with EventProcessor,
-	 * provided by the framework
-	 *@note Derived classes must have a constructor of the same interface, which is the
-	 * only constructor which will be called by the framework
-	 */
-	Analyzer(const std::string& name, Process& process);
-    
-	/**
-	 * Process the event and make histograms or summaries
-	 * @param event The Event to analyze
-	 */
-        virtual void analyze(const event::Event& event) = 0;    
-
-    };
-=======
 /**
  * @class Analyzer
  * @brief Base class for a module which does not produce a data product.
@@ -300,45 +171,12 @@
  * @note This class processes a constant copy of the event which cannot be updated.
  */
 class Analyzer : public EventProcessor {
->>>>>>> 3459bbd9
-
-    public:
+
+public:
 
         /** Constant used to track EventProcessor types by the EventProcessorFactory */
         static const int CLASSTYPE{2};
 
-<<<<<<< HEAD
-/** @def DECLARE_PRODUCER(CLASS)
-    @param CLASS The name of the class to register, which must not be in a namespace.  If the class is in a namespace, use DECLARE_PRODUCER_NS()
-    @brief Macro which allows the framework to construct a producer given its name during configuration.  
-    @attention Every Producer class must call this macro or DECLARE_PRODUCER_NS() in the associated implementation (.cxx) file.
-*/
-#define DECLARE_PRODUCER(CLASS) ldmxsw::EventProcessor*  CLASS ## _ldmxsw_make (const std::string& name, ldmxsw::Process& process) { return new CLASS(name,process); }  __attribute__((constructor(1000))) static void CLASS ## _ldmxsw_declare() { ldmxsw::EventProcessor::declare(#CLASS,::ldmxsw::Producer::CLASSTYPE,& CLASS ## _ldmxsw_make ); }
-
-/** @def DECLARE_ANALYZER(CLASS)
-    @param CLASS The name of the class to register, which must not be in a namespace.  If the class is in a namespace, use DECLARE_PRODUCER_NS()
-    @brief Macro which allows the framework to construct an analyzer given its name during configuration.  
-    @attention Every Analyzer class must call this macro or DECLARE_ANALYZER_NS() in the associated implementation (.cxx) file.
-*/
-#define DECLARE_ANALYZER(CLASS)  ldmxsw::EventProcessor*  CLASS ## _ldmxsw_make (const std::string& name, ldmxsw::Process& process) { return new CLASS(name,process); }  __attribute__((constructor(1000))) static void CLASS ## _ldmxsw_declare() { ldmxsw::EventProcessor::declare(#CLASS,::ldmxsw::Analyzer::CLASSTYPE,& CLASS ## _ldmxsw_make); }
-
-
-/** @def DECLARE_PRODUCER_NS(NS,CLASS)
-    @param NS The full namespace specification for the Producer
-    @param CLASS The name of the class to register
-    @brief Macro which allows the framework to construct a producer given its name during configuration.  
-    @attention Every Producer class must call this macro or DECLARE_PRODUCER() in the associated implementation (.cxx) file.
-*/
-#define DECLARE_PRODUCER_NS(NS,CLASS) ldmxsw::EventProcessor*  CLASS ## _ldmxsw_make (const std::string& name, ldmxsw::Process& process) { return new NS::CLASS(name,process); }  __attribute__((constructor(1000))) static void CLASS ## _ldmxsw_declare() { ldmxsw::EventProcessor::declare(std::string(#NS)+"::"+std::string(#CLASS),::ldmxsw::Producer::CLASSTYPE,& CLASS ## _ldmxsw_make ); }
-
-/** @def DECLARE_ANALYZER_NS(NS,CLASS)
-    @param NS The full namespace specification for the Analyzer
-    @param CLASS The name of the class to register
-    @brief Macro which allows the framework to construct an analyzer given its name during configuration.  
-    @attention Every Analyzer class must call this macro or DECLARE_ANALYZER() in the associated implementation (.cxx) file.
-*/
-#define DECLARE_ANALYZER_NS(NS,CLASS)  ldmxsw::EventProcessor*  CLASS ## _ldmxsw_make (const std::string& name, ldmxsw::Process& process) { return new NS::CLASS(name,process); }  __attribute__((constructor(1000))) static void CLASS ## _ldmxsw_declare() { ldmxsw::EventProcessor::declare(std::string(#NS)+"::"+std::string(#CLASS),::ldmxsw::Analyzer::CLASSTYPE,& CLASS ## _ldmxsw_make); }
-=======
         /**
          * Class constructor.
          *
@@ -353,7 +191,7 @@
          * into a Process with different parameters.  Names should not include
          * whitespace or special characters.
          */
-        Analyzer(const std::string& name, const Process& process);
+        Analyzer(const std::string& name, Process& process);
 
         /**
          * Process the event and make histograms or summaries
@@ -362,7 +200,6 @@
         virtual void analyze(const Event& event) = 0;
 
 };
->>>>>>> 3459bbd9
 
 }
 
@@ -372,7 +209,7 @@
  * @brief Macro which allows the framework to construct a producer given its name during configuration.
  * @attention Every Producer class must call this macro or DECLARE_PRODUCER_NS() in the associated implementation (.cxx) file.
  */
-#define DECLARE_PRODUCER(CLASS) ldmx::EventProcessor*  CLASS ## _ldmx_make (const std::string& name, const ldmx::Process& process) { return new CLASS(name,process); }  __attribute__((constructor(1000))) static void CLASS ## _ldmx_declare() { ldmx::EventProcessor::declare(#CLASS,::ldmx::Producer::CLASSTYPE,& CLASS ## _ldmx_make ); }
+#define DECLARE_PRODUCER(CLASS) ldmx::EventProcessor*  CLASS ## _ldmx_make (const std::string& name, ldmx::Process& process) { return new CLASS(name,process); }  __attribute__((constructor(1000))) static void CLASS ## _ldmx_declare() { ldmx::EventProcessor::declare(#CLASS,::ldmx::Producer::CLASSTYPE,& CLASS ## _ldmx_make ); }
 
 /**
  * @def DECLARE_ANALYZER(CLASS)
@@ -380,7 +217,7 @@
  * @brief Macro which allows the framework to construct an analyzer given its name during configuration.
  * @attention Every Analyzer class must call this macro or DECLARE_ANALYZER_NS() in the associated implementation (.cxx) file.
  */
-#define DECLARE_ANALYZER(CLASS)  ldmx::EventProcessor*  CLASS ## _ldmx_make (const std::string& name, const ldmx::Process& process) { return new CLASS(name,process); }  __attribute__((constructor(1000))) static void CLASS ## _ldmx_declare() { ldmx::EventProcessor::declare(#CLASS,::ldmx::Analyzer::CLASSTYPE,& CLASS ## _ldmx_make); }
+#define DECLARE_ANALYZER(CLASS)  ldmx::EventProcessor*  CLASS ## _ldmx_make (const std::string& name, ldmx::Process& process) { return new CLASS(name,process); }  __attribute__((constructor(1000))) static void CLASS ## _ldmx_declare() { ldmx::EventProcessor::declare(#CLASS,::ldmx::Analyzer::CLASSTYPE,& CLASS ## _ldmx_make); }
 
 /**
  * @def DECLARE_PRODUCER_NS(NS,CLASS)
@@ -389,7 +226,7 @@
  * @brief Macro which allows the framework to construct a producer given its name during configuration.
  * @attention Every Producer class must call this macro or DECLARE_PRODUCER() in the associated implementation (.cxx) file.
  */
-#define DECLARE_PRODUCER_NS(NS, CLASS) ldmx::EventProcessor*  CLASS ## _ldmx_make (const std::string& name, const ldmx::Process& process) { return new NS::CLASS(name,process); }  __attribute__((constructor(1000))) static void CLASS ## _ldmx_declare() { ldmx::EventProcessor::declare(std::string(#NS)+"::"+std::string(#CLASS),::ldmx::Producer::CLASSTYPE,& CLASS ## _ldmx_make ); }
+#define DECLARE_PRODUCER_NS(NS, CLASS) ldmx::EventProcessor*  CLASS ## _ldmx_make (const std::string& name, ldmx::Process& process) { return new NS::CLASS(name,process); }  __attribute__((constructor(1000))) static void CLASS ## _ldmx_declare() { ldmx::EventProcessor::declare(std::string(#NS)+"::"+std::string(#CLASS),::ldmx::Producer::CLASSTYPE,& CLASS ## _ldmx_make ); }
 
 /**
  * @def DECLARE_ANALYZER_NS(NS,CLASS)
@@ -398,6 +235,6 @@
  * @brief Macro which allows the framework to construct an analyzer given its name during configuration.
  * @attention Every Analyzer class must call this macro or DECLARE_ANALYZER() in the associated implementation (.cxx) file.
  */
-#define DECLARE_ANALYZER_NS(NS, CLASS)  ldmx::EventProcessor*  CLASS ## _ldmx_make (const std::string& name, const ldmx::Process& process) { return new NS::CLASS(name,process); }  __attribute__((constructor(1000))) static void CLASS ## _ldmx_declare() { ldmx::EventProcessor::declare(std::string(#NS)+"::"+std::string(#CLASS),::ldmx::Analyzer::CLASSTYPE,& CLASS ## _ldmx_make); }
+#define DECLARE_ANALYZER_NS(NS, CLASS)  ldmx::EventProcessor*  CLASS ## _ldmx_make (const std::string& name, ldmx::Process& process) { return new NS::CLASS(name,process); }  __attribute__((constructor(1000))) static void CLASS ## _ldmx_declare() { ldmx::EventProcessor::declare(std::string(#NS)+"::"+std::string(#CLASS),::ldmx::Analyzer::CLASSTYPE,& CLASS ## _ldmx_make); }
 
 #endif