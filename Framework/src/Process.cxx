--- conflicted
+++ resolved
@@ -134,24 +134,15 @@
                     module->onFileClose(infilename);
                 }
             }
-<<<<<<< HEAD
 
 	    if (histoTFile_) {
-	      histoTFile_->Write();
-	      delete histoTFile_;
-	      histoTFile_=0;
+		histoTFile_->Write();
+		delete histoTFile_;
+		histoTFile_=0;
 	    }
-
-	} catch (Exception& e) {
-	    std::cerr << "Framework Error [" << e.name() << "] : " << e.message() << std::endl;
-	    std::cerr << "  at " << e.module() <<":"<<e.line()<<" in " <<e.function() << std::endl;
-	}
-    
-    }
-=======
+	    
         }
->>>>>>> 3459bbd9
-
+	
         // finally, notify everyone that we are stopping
         for (auto module : sequence_) {
             module->onProcessEnd();
@@ -160,7 +151,14 @@
         std::cerr << "Framework Error [" << e.name() << "] : " << e.message() << std::endl;
         std::cerr << "  at " << e.module() << ":" << e.line() << " in " << e.function() << std::endl;
     }
-<<<<<<< HEAD
+}
+
+    void Process::addToSequence(EventProcessor* mod) {
+	sequence_.push_back(mod);
+    }
+    void Process::addFileToProcess(const std::string& filename) {
+	inputFiles_.push_back(filename);
+    }
     void Process::addDropKeepRule(const std::string& rule) {
 	dropKeepRules_.push_back(rule);
     }
@@ -189,26 +187,4 @@
 	return child;	
     }
   
-=======
-
-}
-
-void Process::addToSequence(EventProcessor* mod) {
-    sequence_.push_back(mod);
-}
-void Process::addFileToProcess(const std::string& filename) {
-    inputFiles_.push_back(filename);
-}
-void Process::addDropKeepRule(const std::string& rule) {
-    dropKeepRules_.push_back(rule);
-}
-void Process::setOutputFileName(const std::string& filenameOut) {
-    outputFiles_.clear();
-    outputFiles_.push_back(filenameOut);
-}
-void Process::addOutputFileName(const std::string& filenameOut) {
-    outputFiles_.push_back(filenameOut);
-}
-
->>>>>>> 3459bbd9
 }