--- conflicted
+++ resolved
@@ -22,18 +22,11 @@
             // procesed
             auto n_events_processed{0};
 
-<<<<<<< HEAD
+            //event bus for this process
+            Event theEvent(passname_);
+            
             // Start by notifying everyone that modules processing is beginning
             for (auto module : sequence_) module->onProcessStart();
-=======
-            //event bus for this process
-            Event theEvent(passname_);
-
-            // first, notify everyone that we are starting
-            for (auto module : sequence_) {
-                module->onProcessStart();
-            }
->>>>>>> 9f5a58ee
 
             // If we have no input files, but do have an event number, run for
             // that number of events and generate an output file.
@@ -51,11 +44,6 @@
                     eh.setEventNumber(n_events_processed + 1);
                     eh.setTimestamp(TTimeStamp());
 
-<<<<<<< HEAD
-=======
-                    theEvent.getEventHeader().Print();
-
->>>>>>> 9f5a58ee
                     // reset the storage controller state
                     m_storageController.resetEventState();
 
@@ -100,15 +88,8 @@
 
                     std::cout << "[ Process ] : Opening file " << infilename << std::endl;
 
-<<<<<<< HEAD
                     for (auto module : sequence_) module->onFileOpen(inFile);
                     
-=======
-                    for (auto module : sequence_) {
-                        module->onFileOpen(infilename);
-                    }
-                   
->>>>>>> 9f5a58ee
                     //configure event file that will be iterated over
                     EventFile* masterFile; 
                     if ( !outputFiles_.empty() ) {
@@ -199,20 +180,11 @@
                         std::cout << "[ Process ] : Processing interrupted\n";
                     }
 
+
                     std::cout << "[ Process ] : Closing file " << infilename << std::endl;
 
-                    for (auto module : sequence_) {
-                        module->onFileClose(infilename);
-                    }
-
-<<<<<<< HEAD
-                    std::cout << "[ Process ] : Closing file " << infilename << std::endl;
-
                     for (auto module : sequence_) module->onFileClose(inFile);
 
-                    inFile.close();
-
-=======
                     inFile.close();
 
                     // Reset the event in case of single output mode.  This is 
@@ -225,7 +197,6 @@
                         delete outFile;
                         outFile = nullptr;
                     }
->>>>>>> 9f5a58ee
 
                 } //loop through input files
 
