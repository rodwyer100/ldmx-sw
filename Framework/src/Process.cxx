--- conflicted
+++ resolved
@@ -102,16 +102,13 @@
                     NtupleManager::getInstance()->clear(); 
                     
                     outFile.nextEvent( eventAborted ? false : m_storageController.keepEvent() /*ignore storage control if event aborted*/);
-<<<<<<< HEAD
+
                     theEvent.Clear();
 
                     if ( not eventAborted or numTries >= maxTries_ ) {
                         n_events_processed++; 
                         numTries = 0;
                     }
-=======
-                    n_events_processed++;
->>>>>>> eaa293c6
                 }
 
                 for (auto module : sequence_) module->onFileClose(outFile);
