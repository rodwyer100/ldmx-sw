/**
 * @file DummyAnalyzer.cxx
 * @brief Class that defines a dummy Analyzer implementation that just prints some messages
 * @author Jeremy Mans, University of Minnesota
 */


/*~~~~~~~~~~~~*/
/*   StdLib   */
/*~~~~~~~~~~~~*/
#include <any>
#include <iostream>
#include <variant>

/*~~~~~~~~~~*/
/*   ROOT   */ 
/*~~~~~~~~~~*/
#include "TClonesArray.h"
#include "TH1.h"

/*~~~~~~~~~~~*/
/*   Event   */
/*~~~~~~~~~~~*/
#include "Event/CalorimeterHit.h"

/*~~~~~~~~~~~~~~*/
/*   Framework  */
/*~~~~~~~~~~~~~~*/
#include "Framework/Event.h"
#include "Framework/EventFile.h" 
#include "Framework/EventProcessor.h"
#include "Framework/NtupleManager.h"
#include "Framework/Process.h" 

namespace ldmx {

    /**
     * @class DummyAnalyzer
     * @brief A dummy Analyzer implementation that just prints some messages 
     *        and makes a simple histogram of calorimeter energy
     */
    class DummyAnalyzer : public Analyzer {
        
        public:
            
            /**
             * Class constructor.
             *
             * @param name Name for this instance of the class.
             * @param process The Process used to run this analyzer, provided 
             *                by the framework. 
             */
            DummyAnalyzer(const std::string& name, ldmx::Process& process) 
                : ldmx::Analyzer(name, process) { 
            }

            /** 
             * Configure the processor using the given user specified parameters.
             * 
             * @param pSet Set of parameters used to configure this processor.
             */
            void configure(Parameters& parameters) final override { 
                caloCol_ = parameters.getParameter< std::string >("caloHitCollection");  
            }

            /// Destructor 
            ~DummyAnalyzer() {}; 

            /**
             * Process the event, print some messages, and make a simple 
             * histogram and ntuple out of the calorimeter energy. 
             *
             * @param event The event to analyze. 
             */
            void analyze(const ldmx::Event& event) final override {

                std::cout << "[ DummyAnalyzer]: Analyzing an event!" << std::endl;
                
                // Get the collection of calorimeter hits from the event.
                auto tca = event.getCollection<CalorimeterHit>(caloCol_);  
                
<<<<<<< HEAD
                // Loop through the collection and fill both the histogram and 
                // ntuple.
=======
                // Loop through the collection and fill the histogram
                float maxEnergyHit = -1.;
>>>>>>> 954d9912
                for (const CalorimeterHit &hit : tca) {  
                    
                    // Fill the histogram
                    hEnergy->Fill(hit.getEnergy());

                    // Fill the ntuple
                    if ( hit.getEnergy() > maxEnergyHit ) maxEnergyHit = hit.getEnergy();
                }
                
                // set the ntuple variable
                ntuple_->setVar<float>("energy", maxEnergyHit);

                // Print out all of the product tags in the event.
                if (ievt == 0) {
                    
                    std::cout << "[ DummyAnalyzer ]: Demonstration of printing out all the event contents." << std::endl;
                    
                    auto pts = event.getProducts();
                    for (const auto &j : pts) std::cout << "\t" << j << std::endl;
                }

                // Search for all of the products with the pass name 'sim' 
                if (ievt == 1) {
                    
                    std::cout << "[ DummyAnalyzer ]: Demonstration of searching for all products with pass name 'sim'." << std::endl;
                    
                    auto pts = event.searchProducts("","sim","");
                    for (const auto &j : pts) std::cout << "\t" << j << std::endl;
                }

                //  Search for all of the products with the 'cal' in the product
                //  name. 
                if (ievt == 2) {
                    
                    std::cout << "[ DummyAnalyzer ]: Demonstration of searching for all products with 'cal' anywhere in the product name"
                              << std::endl;
                    
                    auto pts = event.searchProducts(".*cal.*","","");
                    for (const auto &j : pts) std::cout << "\t" << j << std::endl;
                }
                
                ++ievt;
            }

            /** 
             *  Callback for the analyer to take any action once a file has been
             *  opened. 
             */
            void onFileOpen(EventFile& eventFile) final override {
                std::cout << "[ DummyAnalyzer ]: Opening " 
                          << eventFile.getFileName() << "!" << std::endl;
            }

            /**
             *  Callback for the analyzer to take any action once the file 
             *  has been closed. 
             */
            void onFileClose(EventFile& eventFile) final override {
                std::cout << "[ DummyAnalyzer ]: Closing " 
                          << eventFile.getFileName() << "!" << std::endl;
            }

            /**
             * Callback for the analyzer to take any action before the 
             * processing of events begins. 
             */
            void onProcessStart() final override {
                std::cout << "[ DummyAnalyzer ]: Starting processing!" << std::endl;
               
                // Get the ntuple manager
                ntuple_ = NtupleManager::getInstance(); 

                // Create a tree.  Note that the openHistoFile method needs to 
                // be called first.  By doing so, the histogram file is opened
                // if it hasn't been by another process and the current 
                // directory is changed to the top level directory.
                process_.openHistoFile(); 

                // Create a tree and add variable to it 
                ntuple_->create("Dummy");
                ntuple_->addVar<float>("Dummy", /* tree name */ 
                                      "energy"); 

                // Create all histograms needed by the analyzer  
                getHistoDirectory();
                hEnergy = new TH1F("Energy","Energy",500,0.0,1.0);
            }

            /** 
             * Callback for the analyzer to take any action after the processing
             * of all events has ended. 
             */
            void onProcessEnd() final override {
                std::cout << "[ DummyAnalyzer ]: Finishing processing!" << std::endl;
            }

        private:

            /// Instance of NtupleManager
            NtupleManager* ntuple_{nullptr}; 

            /// Histogram of the calorimeter energy
            TH1* hEnergy{nullptr};

            /**
             * Name of the collection containing the name of the calorimeter
             * hits.
             */
            std::string caloCol_;

            /// Event counter
            int ievt{0};

    }; // DummyAnalyzer 

} // ldmx

DECLARE_ANALYZER_NS(ldmx, DummyAnalyzer)<|MERGE_RESOLUTION|>--- conflicted
+++ resolved
@@ -79,13 +79,9 @@
                 // Get the collection of calorimeter hits from the event.
                 auto tca = event.getCollection<CalorimeterHit>(caloCol_);  
                 
-<<<<<<< HEAD
-                // Loop through the collection and fill both the histogram and 
-                // ntuple.
-=======
                 // Loop through the collection and fill the histogram
                 float maxEnergyHit = -1.;
->>>>>>> 954d9912
+
                 for (const CalorimeterHit &hit : tca) {  
                     
                     // Fill the histogram
