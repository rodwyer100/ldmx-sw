--- conflicted
+++ resolved
@@ -6,8 +6,10 @@
 #include "Framework/Process.h"
 #include "Framework/EventProcessorFactory.h"
 
-<<<<<<< HEAD
-namespace ldmxsw {
+// STL
+#include <iostream>
+
+namespace ldmx {
 
     static std::string stringMember(PyObject* owner, const std::string& name) {
 	std::string retval;
@@ -213,227 +215,13 @@
 	for (auto rule : keepRules_) {
 	    p->addDropKeepRule(rule);
 	}
-	if (run_>0) p->setRunNumber(run_);
+	if (run_>0)
+	  p->setRunNumber(run_);
 	p->setEventLimit(eventLimit_);
 	p->setHistogramFileName(histoOutFile_);
     
 	return p;
-=======
-// STL
-#include <iostream>
-
-namespace ldmx {
-
-static std::string stringMember(PyObject* owner, const std::string& name) {
-    std::string retval;
-    PyObject* temp = PyObject_GetAttrString(owner, name.c_str());
-    if (temp != 0) {
-        retval = PyString_AsString(temp);
-        Py_DECREF(temp);
-    }
-    return retval;
+
+    }
+
 }
-
-static long intMember(PyObject* owner, const std::string& name) {
-    long retval;
-    PyObject* temp = PyObject_GetAttrString(owner, name.c_str());
-    if (temp != 0) {
-        retval = PyInt_AsLong(temp);
-        Py_DECREF(temp);
-    }
-    return retval;
-}
-
-ConfigurePython::ConfigurePython(const std::string& pythonScript, char* args[], int nargs) {
-    std::string path(".");
-    std::string cmd = pythonScript;
-
-    // if a path was specified, get that out
-    if (pythonScript.rfind("/") != std::string::npos) {
-        path = pythonScript.substr(0, pythonScript.rfind("/"));
-        cmd = pythonScript.substr(pythonScript.rfind("/") + 1);
-    }
-    cmd = cmd.substr(0, cmd.find(".py"));
-
-    Py_Initialize();
-    if (nargs > 0) {
-        char** targs = new char*[nargs + 1];
-        targs[0] = (char*) pythonScript.c_str();
-        for (int i = 0; i < nargs; i++)
-            targs[i + 1] = args[i];
-        PySys_SetArgvEx(nargs, targs, 1);
-        delete[] targs;
-    }
-
-    PyObject* script, *temp, *process, *pMain, *pylist;
-    temp = PyString_FromString(cmd.c_str());
-    script = PyImport_ImportModule(cmd.c_str());
-    Py_DECREF(temp);
-
-    if (script == 0) {
-        PyErr_Print();
-        EXCEPTION_RAISE("ConfigureError", "Problem loading python script");
->>>>>>> 76d61944
-    }
-
-    PyObject* pCMod = PyObject_GetAttrString(script, "ldmxcfg");
-    if (pCMod == 0) {
-        PyErr_Print();
-        EXCEPTION_RAISE("ConfigureError", "Problem loading python script");
-    }
-    PyObject* pProcessClass = PyObject_GetAttrString(pCMod, "Process");
-    Py_DECREF(pCMod);
-    if (pProcessClass == 0) {
-        PyErr_Print();
-        EXCEPTION_RAISE("ConfigureError", "Problem loading python script");
-    }
-
-    PyObject* pProcess = PyObject_GetAttrString(pProcessClass, "lastProcess");
-    Py_DECREF(pProcessClass);
-    if (pProcess == 0) {
-        PyErr_Print();
-        EXCEPTION_RAISE("ConfigureError", "Problem loading python script");
-    }
-
-    passname_ = stringMember(pProcess, "passName");
-    eventLimit_ = intMember(pProcess, "maxEvents");
-    run_ = intMember(pProcess, "run");
-
-    PyObject* pysequence = PyObject_GetAttrString(pProcess, "sequence");
-    if (!PyList_Check(pysequence)) {
-        EXCEPTION_RAISE("ConfigureError", "sequence is not a python list as expected.");
-    }
-    for (Py_ssize_t i = 0; i < PyList_Size(pysequence); i++) {
-        PyObject* processor = PyList_GetItem(pysequence, i);
-        ProcessorInfo pi;
-        pi.classname_ = stringMember(processor, "className");
-        pi.instancename_ = stringMember(processor, "instanceName");
-
-        PyObject* params = PyObject_GetAttrString(processor, "parameters");
-        if (params != 0 && PyDict_Check(params)) {
-            PyObject *key(0), *value(0);
-            Py_ssize_t pos = 0;
-
-            while (PyDict_Next(params, &pos, &key, &value)) {
-                std::string skey = PyString_AsString(key);
-                if (PyInt_Check(value)) {
-                    pi.params_.insert(skey, int(PyInt_AsLong(value)));
-                    //printf("Int Key: %s\n",skey.c_str());
-                } else if (PyFloat_Check(value)) {
-                    pi.params_.insert(skey, PyFloat_AsDouble(value));
-                    //printf("Double Key: %s\n",skey.c_str());
-                } else if (PyString_Check(value)) {
-                    pi.params_.insert(skey, PyString_AsString(value));
-                    //printf("String Key: %s\n",skey.c_str());
-                } else if (PyList_Check(value)) { // assume everything is same value as first value
-                    if (PyList_Size(value) > 0) {
-                        PyObject* vec0 = PyList_GetItem(value, 0);
-                        if (PyInt_Check(vec0)) {
-                            std::vector<int> vals;
-                            for (Py_ssize_t j = 0; j < PyList_Size(value); j++)
-                                vals.push_back(PyInt_AsLong(PyList_GetItem(value, j)));
-                            pi.params_.insert(skey, vals);
-                            //printf("VInt Key: %s\n",skey.c_str());
-                        } else if (PyFloat_Check(vec0)) {
-                            std::vector<double> vals;
-                            for (Py_ssize_t j = 0; j < PyList_Size(value); j++)
-                                vals.push_back(PyFloat_AsDouble(PyList_GetItem(value, j)));
-                            pi.params_.insert(skey, vals);
-                            //printf("VDouble Key: %s\n",skey.c_str());
-                        } else if (PyString_Check(vec0)) {
-                            std::vector<std::string> vals;
-                            for (Py_ssize_t j = 0; j < PyList_Size(value); j++)
-                                vals.push_back(PyString_AsString(PyList_GetItem(value, j)));
-                            pi.params_.insert(skey, vals);
-                            //printf("VString Key: %s\n",skey.c_str());
-                        }
-                    }
-                }
-            }
-        }
-
-        sequence_.push_back(pi);
-    }
-    Py_DECREF(pysequence);
-
-    pylist = PyObject_GetAttrString(pProcess, "keep");
-    if (!PyList_Check(pylist)) {
-        std::cerr << "keep is not a python list as expected.\n";
-        return;
-    }
-    for (Py_ssize_t i = 0; i < PyList_Size(pylist); i++) {
-        PyObject* elem = PyList_GetItem(pylist, i);
-        keepRules_.push_back(PyString_AsString(elem));
-    }
-    Py_DECREF(pylist);
-
-    pylist = PyObject_GetAttrString(pProcess, "inputFiles");
-    if (!PyList_Check(pylist)) {
-        std::cerr << "inputFiles is not a python list as expected.\n";
-        return;
-    }
-    for (Py_ssize_t i = 0; i < PyList_Size(pylist); i++) {
-        PyObject* elem = PyList_GetItem(pylist, i);
-        inputFiles_.push_back(PyString_AsString(elem));
-    }
-    Py_DECREF(pylist);
-
-    pylist = PyObject_GetAttrString(pProcess, "outputFiles");
-    if (!PyList_Check(pylist)) {
-        std::cerr << "outputFiles is not a python list as expected.\n";
-        return;
-    }
-    for (Py_ssize_t i = 0; i < PyList_Size(pylist); i++) {
-        PyObject* elem = PyList_GetItem(pylist, i);
-        outputFiles_.push_back(PyString_AsString(elem));
-    }
-    Py_DECREF(pylist);
-
-    pylist = PyObject_GetAttrString(pProcess, "libraries");
-    if (!PyList_Check(pylist)) {
-        std::cerr << "libraries is not a python list as expected.\n";
-        return;
-    }
-    for (Py_ssize_t i = 0; i < PyList_Size(pylist); i++) {
-        PyObject* elem = PyList_GetItem(pylist, i);
-        libraries_.push_back(PyString_AsString(elem));
-    }
-    Py_DECREF(pylist);
-}
-
-ConfigurePython::~ConfigurePython() {
-    Py_Finalize();
-}
-
-Process* ConfigurePython::makeProcess() {
-    Process* p = new Process(passname_);
-
-    for (auto lib : libraries_) {
-        EventProcessorFactory::getInstance().loadLibrary(lib);
-    }
-
-    for (auto proc : sequence_) {
-        EventProcessor* ep = EventProcessorFactory::getInstance().createEventProcessor(proc.classname_, proc.instancename_, *p);
-        if (ep == 0) {
-            EXCEPTION_RAISE("UnableToCreate", "Unable to create instance '" + proc.instancename_ + "' of class '" + proc.classname_ + "'");
-        }
-        ep->configure(proc.params_);
-        p->addToSequence(ep);
-    }
-    for (auto file : inputFiles_) {
-        p->addFileToProcess(file);
-    }
-    for (auto file : outputFiles_) {
-        p->addOutputFileName(file);
-    }
-
-    for (auto rule : keepRules_) {
-        p->addDropKeepRule(rule);
-    }
-    if (run_ > 0)
-        p->setRunNumber(run_);
-    p->setEventLimit(eventLimit_);
-
-    return p;
-}
-}
