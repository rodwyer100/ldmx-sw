--- conflicted
+++ resolved
@@ -271,10 +271,6 @@
 
             TEveArrow* simArr = new TEveArrow(scale*simDir[0],scale*simDir[1],scale*simDir[2],simStart[0],simStart[1],simStart[2]);
 
-<<<<<<< HEAD
-            simArr->SetSourceObject( new SimTrackerHit(spHit) ); //TODO: clean up, this is horrendous and depends on TObject
-=======
->>>>>>> ceff3df5
             simArr->SetMainColor(kBlack);
             simArr->SetTubeR(60*0.02/r);
             simArr->SetConeL(100*0.02/r);
