--- conflicted
+++ resolved
@@ -101,14 +101,9 @@
              */
             template<typename T>
             bool GetCollection( const TString branchName , std::vector<T> &collection ) {
-<<<<<<< HEAD
-                if ( tree_->GetListOfBranches()->FindObject(branchName) ) {
-                    tree_->SetBranchAddress( branchName , &collection );
-=======
                 TBranchElement *br = dynamic_cast<TBranchElement*>(tree_->GetBranch(branchName));
                 if ( br ) {
                     br->SetObject( &collection ); 
->>>>>>> ceff3df5
                     if ( verbose_ ) {
                         std::cout << "[ EventDisplay ] : Collection retrieved from branch \"" << branchName << "\"" << std::endl;
                     }
