--- conflicted
+++ resolved
@@ -6,15 +6,8 @@
         from LDMX.Biasing import ecal
 """
 
-<<<<<<< HEAD
-from LDMX.SimApplication import simulator
-from LDMX.SimApplication import generators
-=======
-from LDMX.Framework import ldmxcfg
-from LDMX.Detectors.makePath import *
+from LDMX.SimCore import simulator
 from LDMX.SimCore import generators
-from LDMX.SimCore import simcfg
->>>>>>> 287aabab
 from LDMX.Biasing import filters
 from LDMX.Biasing import include as includeBiasing
 
