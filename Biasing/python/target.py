"""Example configurations for producing biased interactions in the target. 

    Example
    -------
        
        from LDMX.Biasing import target
"""

<<<<<<< HEAD
from LDMX.SimApplication import generators
from LDMX.SimApplication import simulator
=======
from LDMX.Framework import ldmxcfg
from LDMX.Detectors.makePath import * 
from LDMX.SimCore import generators
>>>>>>> 287aabab
from LDMX.Biasing import filters
from LDMX.Biasing import include as includeBiasing

def electro_nuclear( detector, generator ) :
    """Example configuration for producing electro-nuclear reactions in the target.  
       
    In this particular example, 4 GeV electrons are fired upstream of the 
    tagger tracker. TargetENFilter filters out events that don't see an 
    electro-nuclear reaction take places in the target.  
    
    Parameters
    ----------

    detector : str
        Path to the detector 

    Returns
    -------
    Instance of the sim configured for target electro-nuclear.

    Example
    -------

        target_en_sim = target.electro_nuclear('ldmx-det-v12')

    """
    
    # Instantiate the sim.
    sim = simulator.simulator("target_electronNuclear")
    
    # Set the path to the detector to use.
    #   Also tell the simulator to include scoring planes
    sim.setDetector( detector , True )
    
    # Set run parameters
    sim.runNumber = 0
    sim.description = "Target electron-nuclear, xsec bias 1e8"
    sim.randomSeeds = [ 1, 2 ]
    sim.beamSpotSmear = [20., 80., 0.] #mm
    
    sim.generators.append(generator)
    
    # Enable and configure the biasing
    sim.biasingOn()
    sim.biasingConfigure( 'electronNuclear' , 'target' , 0. , 1e8 )

    # the following filters are in a library that needs to be included
    includeBiasing.library()

    # Configure the sequence in which user actions should be called.
    sim.actions.extend([
            filters.TaggerVetoFilter(),
            filters.TargetENFilter(),
            filters.TrackProcessFilter.electro_nuclear()      
    ])

    return sim

def photo_nuclear( detector, generator ) :
    """Example configuration for producing photo-nuclear reactions in the ECal.  
       
    In this particular example, 4 GeV electrons are fired upstream of the 
    tagger tracker.  The TargetBremFilter filters out all events that don't 
    produced a brem in the target with an energy greater than 2.5 GeV. 
    TargetBremFilter filters out events that don't see the brem photon undergo
    a photo-nuclear reaction in the target. 
    
    Parameters
    ----------

    detector : str
        Path to the detector 

    Returns
    -------
    Instance of the sim configured for target photo-nuclear.

    Example
    -------

        target_pn_sim = target.photo_nuclear('ldmx-det-v12')

    """


    # Instantiate the sim.
    sim = simulator.simulator("target_photonNuclear")
    
    # Set the path to the detector to use.
    #   Also tell the simulator to include scoring planes
    sim.setDetector( detector , True )
    
    # Set run parameters
    sim.runNumber = 0
    sim.description = "ECal photo-nuclear, xsec bias 450"
    sim.randomSeeds = [ 1, 2 ]
    sim.beamSpotSmear = [20., 80., 0.]
    
    sim.generators.append(generator)
    
    # Enable and configure the biasing
    sim.biasingOn()
    sim.biasingConfigure(
            'photonNuclear' #process
            , 'target' #volume
            , 2500. #threshold in MeV
            , 450 #factor
            )
   
    # the following filters are in a library that needs to be included
    includeBiasing.library()

    # Configure the sequence in which user actions should be called.
    sim.actions.extend([
            filters.TaggerVetoFilter(),
            # Only consider events where a hard brem occurs
            filters.TargetBremFilter(),
            filters.TargetPNFilter(),   
            # Tag all photo-nuclear tracks to persist them to the event.
            filters.TrackProcessFilter.photo_nuclear()
    ])

    return sim

def dark_brem( ap_mass , lhe, detector ) :
    """Example configuration for producing dark brem interactions in the target. 

    This configures the sim to fire a 4 GeV electron upstream of the 
    tagger tracker.  The dark-photon production cross-section is biased up in 
    the target.  Only events that result in a dark-photon being produced in the
    target are kept. 

    Parameters
    ----------
    ap_mass : float
        The mass of the A' in MeV.
    lhe : str
        The path to the LHE file to use as vertices of the dark brem. 
    detector : str
        Name of detector to simulate in

    Return
    ------
    Instance of the sim configured for dark-brem production in the target.

    Example
    -------

        target_ap_sim = target.dark_brem(1000, 'path/to/lhe', 'ldmx-det-v12')


    """
    sim = simulator.simulator( "darkBrem_" + str(massAPrime) + "_MeV" )
    
    sim.description = "One e- fired far upstream with Dark Brem turned on and biased up in target"
    sim.setDetector( detector , True )
    sim.generators.append( generators.single_4gev_e_upstream_tagger() )
    
    # Bias the electron dark brem process inside of the target
    # These commands allow us to restrict the dark brem process to a given 
    # volume.
    sim.biasingOn()
    sim.biasingConfigure(
            'eDBrem' #process
            , 'target' #volume
            , 0. #threshold
            , 1000000 #factor
            )
    
    sim.darkBremOn(
            massAPrime #MeV
            , lheFile
            , 1 #Forward Only
            )
    
    # the following filters are in a library that needs to be included
    includeBiasing.library()

    # Then give the UserAction to the simulation so that it knows to use it
    sim.actions.extend([ 
            filters.DarkBremFilter(), 
            filters.TrackProcessFilter.dark_brem()     
    ])
    
    return sim<|MERGE_RESOLUTION|>--- conflicted
+++ resolved
@@ -6,14 +6,8 @@
         from LDMX.Biasing import target
 """
 
-<<<<<<< HEAD
-from LDMX.SimApplication import generators
-from LDMX.SimApplication import simulator
-=======
-from LDMX.Framework import ldmxcfg
-from LDMX.Detectors.makePath import * 
 from LDMX.SimCore import generators
->>>>>>> 287aabab
+from LDMX.SimCore import simulator
 from LDMX.Biasing import filters
 from LDMX.Biasing import include as includeBiasing
 
