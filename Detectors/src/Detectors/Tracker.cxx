--- conflicted
+++ resolved
@@ -1,7 +1,6 @@
 
 #include "XML/Helper.h"
 //#include "XML/XML.h"
-#include "Acts/Plugins/DD4hep/ActsExtension.hpp"
 
 using namespace dd4hep;
 
@@ -30,25 +29,7 @@
 
   // Create the tracker detector element
   DetElement tracker(det_handle.nameStr(), det_handle.id());
-  std::cout<<"PF::DEBUG "<<__PRETTY_FUNCTION__<<" name:"<<tracker.name()<< " type:"<<tracker.type()<<std::endl;
   
-  //Add the ActsExtension for the Reco Geometry
-  Acts::ActsExtension* trackerExtension = new Acts::ActsExtension();
-
-  //Is name correct here? I think should be type() but returns empty above?
-  trackerExtension->addType(tracker.name(), "detector");
-  tracker.addExtension<Acts::ActsExtension>(trackerExtension);
-  
-  // Get the global position of the tracker envelope and place it in the mother
-  // volume.
-  auto env_pos{det_handle.position()};
-  auto env_placed_vol(lcdd.pickMotherVolume(tracker).placeVolume(
-      env_vol, Position(env_pos.x(), env_pos.y(), env_pos.z())));
-  tracker.setPlacement(env_placed_vol);
-  
-  
-
-
   // The placed volume
   PlacedVolume pv;
 
@@ -81,13 +62,9 @@
 
       xml::Component xml_layer(ilayer);
 
-<<<<<<< HEAD
-      
-=======
       // Create the detector element for the sensor
       DetElement layer(tracker, _toString(xml_layer.id()), xml_layer.id()); 
       layer.setType("si_sensor");  
->>>>>>> 6db2e63f
 
       // Create the box shape representing the sensor.  If a box can't be
       // created, throw an exception.
@@ -120,22 +97,10 @@
       pv = module_assembly.placeVolume(
           layer_vol, Transform3D(rotation, Position(position.x(), position.y(),
                                                     position.z())));
-<<<<<<< HEAD
-      
-      DetElement layerElement(moduleElement, layerName, layerNum);
-      // Add the sensor extension
-      Acts::ActsExtension* layerExtension = new Acts::ActsExtension();
-      layerExtension->addType("layer", "detector");
-      layerExtension->addType("axes", "definitions", "XYZ");
-      layerElement.addExtension<Acts::ActsExtension>(layerExtension);
-      
-    }// loop over the layers
-=======
       pv.addPhysVolID("layer", xml_module.id()); 
       layer.setPlacement(pv);
        
     }
->>>>>>> 6db2e63f
 
     // Get the position of the module and place it inside of the tracker
     // envelope.
@@ -143,16 +108,6 @@
     pv = env_vol.placeVolume(module_assembly,
                              Position(module_position.x(), module_position.y(),
                                       module_position.z()));
-<<<<<<< HEAD
-
-    // Clone the module detector element  (is this necessary?)
-    auto moduleElement_clone = moduleElement.clone(moduleName, moduleNum);
-    
-    //add the module to the tracker
-    tracker.add(moduleElement_clone);
-    
-  }// loop over the modules
-=======
   }
 
   // Get the global position of the tracker envelope and place it in the mother
@@ -161,7 +116,6 @@
   auto env_placed_vol(lcdd.pickMotherVolume(tracker).placeVolume(
       env_vol, Position(env_pos.x(), env_pos.y(), env_pos.z())));
   tracker.setPlacement(env_placed_vol);
->>>>>>> 6db2e63f
 
   std::cout<<"PF::DEBUG "<<__PRETTY_FUNCTION__<<" Returning tracker"<<std::endl;
   return tracker;
