/**
 * @file EcalVetoProcessor.h
 * @brief Class that determines if event is vetoable using ECAL hit information
 * @author Owen Colegrove, UCSB
 */

#ifndef EVENTPROC_ECALVETOPROCESSOR_H_
#define EVENTPROC_ECALVETOPROCESSOR_H_

// ROOT
#include "TString.h"
#include "TRandom.h"
#include "TFile.h"
#include "TTree.h"
#include "TRandom2.h"
#include "TClonesArray.h"

// LDMX
#include "Event/TriggerResult.h"
#include "Event/EcalHit.h"
#include "DetDescr/DetectorID.h"
#include "DetDescr/EcalDetectorID.h"
#include "DetDescr/EcalHexReadout.h"
#include "Framework/EventProcessor.h"

namespace ldmx {

/**
 * @class EcalVetoProcessor
 * @brief Determines if event is vetoable using ECAL hit information
 */
class EcalVetoProcessor : public Producer {

    public:

        typedef std::pair<int, int> layer_cell_pair;

        typedef std::pair<int, float> cell_energy_pair;

<<<<<<< HEAD
  EcalVetoProcessor(const std::string& name, ldmxsw::Process& process) : ldmxsw::Producer(name,process) { }
		      
  virtual void configure(const ldmxsw::ParameterSet&);
=======
        EcalVetoProcessor(const std::string& name, const Process& process) :
                Producer(name, process) {
        }
>>>>>>> 76d61944

        virtual ~EcalVetoProcessor() {;}

        void configure(const ParameterSet&);

        void produce(Event& event);

    private:

        inline layer_cell_pair hitToPair(EcalHit* hit) {
            int detIDraw = hit->getID();
            detID_.setRawValue(detIDraw);
            detID_.unpack();
            int layer = detID_.getFieldValue("layer");
            int cellid = detID_.getFieldValue("cell");
            return (std::make_pair(layer, cellid));
        }

    private:

        static const int NUM_ECAL_LAYERS;
        static const int NUM_LAYERS_FOR_MED_CAL;
        static const int BACK_ECAL_STARTING_LAYER;
        static const float TOTAL_DEP_CUT;
        static const float TOTAL_ISO_CUT;
        static const float BACK_ECAL_CUT;
        static const float RATIO_CUT;

        TriggerResult result_;
        EcalDetectorID detID_;
        bool verbose_{false};
        bool doesPassVeto_{false};
        EcalHexReadout* hexReadout_{nullptr};
};

}

#endif<|MERGE_RESOLUTION|>--- conflicted
+++ resolved
@@ -37,15 +37,9 @@
 
         typedef std::pair<int, float> cell_energy_pair;
 
-<<<<<<< HEAD
-  EcalVetoProcessor(const std::string& name, ldmxsw::Process& process) : ldmxsw::Producer(name,process) { }
-		      
-  virtual void configure(const ldmxsw::ParameterSet&);
-=======
-        EcalVetoProcessor(const std::string& name, const Process& process) :
+        EcalVetoProcessor(const std::string& name, Process& process) :
                 Producer(name, process) {
         }
->>>>>>> 76d61944
 
         virtual ~EcalVetoProcessor() {;}
 
