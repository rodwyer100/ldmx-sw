--- conflicted
+++ resolved
@@ -99,16 +99,6 @@
             LayerCellPair hitToPair(const EcalHit &hit);
 
             /* Function to calculate the energy weighted shower centroid */
-<<<<<<< HEAD
-            int GetShowerCentroidIDAndRMS(const TClonesArray* ecalRecHits, double & showerRMS);
-
-            /* Function to load up empty vector of hit maps */
-            void fillHitMap(const TClonesArray* ecalRecHits,
-                    std::vector<std::map<int, float>>& cellMap_);
-
-            /* Function to take loaded hit maps and find isolated hits in them */
-            void fillIsolatedHitMap(const TClonesArray* ecalRecHits,
-=======
             int GetShowerCentroidIDAndRMS(const std::vector< EcalHit > &ecalRecHits, double & showerRMS);
 
             /* Function to load up empty vector of hit maps */
@@ -117,7 +107,6 @@
 
             /* Function to take loaded hit maps and find isolated hits in them */
             void fillIsolatedHitMap(const std::vector< EcalHit > &ecalRecHits,
->>>>>>> 87a429ea
                     float globalCentroid,
                     std::vector<std::map<int, float>>& cellMap_,
                     std::vector<std::map<int, float>>& cellMapIso_,
