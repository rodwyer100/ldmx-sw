
#include "EventProc/TriggerProcessor.h"

namespace ldmx {

    void TriggerProcessor::configure(const ParameterSet& pSet) {

        layerESumCut_ = pSet.getDouble("threshold");
        mode_ = pSet.getInteger("mode");
        startLayer_ = pSet.getInteger("start_layer");
        endLayer_ = pSet.getInteger("end_layer");

        if (mode_ == 0) {
            algoName_ = "LayerSumTrig";
        } else if (mode_ == 1) {
            algoName_ = "CenterTower";
        }
    }

    void TriggerProcessor::produce(Event& event) {

        /** Grab the Ecal hit collection for the given event */
<<<<<<< HEAD
        const TClonesArray *ecalRecHits = event.getCollection("ecalRecHits");
        int numEcalHits = ecalRecHits->GetEntriesFast();
=======
        const std::vector<EcalHit> ecalRecHits = event.getCollection<EcalHit>("EcalRecHits");
>>>>>>> 87a429ea

        std::vector<double> layerDigiE(100, 0.0); // big empty vector..

        /** Loop over all ecal hits in the given event */
<<<<<<< HEAD
        for (int iHit = 0; iHit < numEcalHits; ++iHit) {
            EcalHit *hit = (EcalHit*) ecalRecHits->At(iHit);
            if (hit->getLayer() < layerDigiE.size()) { // just to be safe...
=======
        for (const EcalHit &hit : ecalRecHits ) {

            if (hit.getLayer() < layerDigiE.size()) { // just to be safe...
>>>>>>> 87a429ea
                if (mode_ == 0) { // Sum over all cells in a given layer
                    layerDigiE[hit.getLayer()] += hit.getEnergy();
                } else if (mode_ == 1) { // Sum over cells in central tower only
                    //std::pair<float, float> xyPos = hit->getCellCentroidXYPair(hit->getID());
                    //float cellRadius = sqrt(pow(xyPos.first, 2) + pow(xyPos.second, 2));
                    //if (cellRadius < MAGICNUMBERHERE) {
                    //    layerDigiE[hit->getLayer()] += hit->getEnergy();
                    //}
                }
            }
        }

        float layerSum = 0;
        bool pass = false;

        for (int iL = startLayer_; iL < endLayer_; ++iL) {
            layerSum += layerDigiE[iL];
        }

        pass = (layerSum <= layerESumCut_);

        TriggerResult result;
        result.set(algoName_, pass, 3);
        result.setAlgoVar(0, layerSum);
        result.setAlgoVar(1, layerESumCut_);
        result.setAlgoVar(2, endLayer_ - startLayer_);

        event.add("Trigger", result );

        // mark the event
        if (pass) 
            setStorageHint(hint_shouldKeep);
        else 
            setStorageHint(hint_shouldDrop);
    }
}

DECLARE_PRODUCER_NS(ldmx, TriggerProcessor)<|MERGE_RESOLUTION|>--- conflicted
+++ resolved
@@ -20,25 +20,14 @@
     void TriggerProcessor::produce(Event& event) {
 
         /** Grab the Ecal hit collection for the given event */
-<<<<<<< HEAD
-        const TClonesArray *ecalRecHits = event.getCollection("ecalRecHits");
-        int numEcalHits = ecalRecHits->GetEntriesFast();
-=======
         const std::vector<EcalHit> ecalRecHits = event.getCollection<EcalHit>("EcalRecHits");
->>>>>>> 87a429ea
 
         std::vector<double> layerDigiE(100, 0.0); // big empty vector..
 
         /** Loop over all ecal hits in the given event */
-<<<<<<< HEAD
-        for (int iHit = 0; iHit < numEcalHits; ++iHit) {
-            EcalHit *hit = (EcalHit*) ecalRecHits->At(iHit);
-            if (hit->getLayer() < layerDigiE.size()) { // just to be safe...
-=======
         for (const EcalHit &hit : ecalRecHits ) {
 
             if (hit.getLayer() < layerDigiE.size()) { // just to be safe...
->>>>>>> 87a429ea
                 if (mode_ == 0) { // Sum over all cells in a given layer
                     layerDigiE[hit.getLayer()] += hit.getEnergy();
                 } else if (mode_ == 1) { // Sum over cells in central tower only
