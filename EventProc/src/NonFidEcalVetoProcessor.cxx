--- conflicted
+++ resolved
@@ -127,13 +127,8 @@
         clearProcessor();
 
         // Get the collection of digitized Ecal hits from the event.
-<<<<<<< HEAD
-        const TClonesArray* ecalRecHits = event.getCollection("ecalRecHits");
-        int nEcalHits = ecalRecHits->GetEntriesFast();
-=======
         const std::vector<EcalHit> ecalRecHits = event.getCollection<EcalHit>("EcalRecHits");
         int nEcalHits = ecalRecHits.size();
->>>>>>> 87a429ea
 
         std::cout << "[ NonFidEcalVetoProcessor ] : Got " << nEcalHits << " ECal digis in event "
                 << event.getEventHeader().getEventNumber() << std::endl;
@@ -153,10 +148,6 @@
 
         for (const EcalHit &hit : ecalRecHits ) {
             //Layer-wise quantities
-<<<<<<< HEAD
-            EcalHit* hit = (EcalHit*) ecalRecHits->At(iHit);
-=======
->>>>>>> 87a429ea
             LayerCellPair hit_pair = hitToPair(hit);
             ecalLayerEdepRaw_[hit_pair.first] = ecalLayerEdepRaw_[hit_pair.first] + hit.getEnergy();
             if (maxCellDep_ < hit.getEnergy())
@@ -198,12 +189,7 @@
         }
 
         // Loop over hits a second time to find the standard deviations.
-<<<<<<< HEAD
-        for (int iHit = 0; iHit < nEcalHits; iHit++) {
-            EcalHit* hit = (EcalHit*) ecalRecHits->At(iHit);
-=======
         for (const EcalHit &hit : ecalRecHits ) {
->>>>>>> 87a429ea
             LayerCellPair hit_pair = hitToPair(hit);
             if (hit.getEnergy() > 0) {
                 xStd_ += pow((getCellCentroidXYPair(hit_pair.second).first - xMean), 2) * hit.getEnergy();
@@ -364,22 +350,12 @@
     }
 
     /* Function to calculate the energy weighted shower centroid */
-<<<<<<< HEAD
-    int NonFidEcalVetoProcessor::GetShowerCentroidIDAndRMS(const TClonesArray* ecalRecHits, double& showerRMS) {
-        int nEcalHits = ecalRecHits->GetEntriesFast();
-=======
     int NonFidEcalVetoProcessor::GetShowerCentroidIDAndRMS(const std::vector<EcalHit> &ecalRecHits, double& showerRMS) {
->>>>>>> 87a429ea
         XYCoords wgtCentroidCoords = std::make_pair<float, float>(0., 0.);
         float sumEdep = 0;
         int returnCellId = 1e6;
         //Calculate Energy Weighted Centroid
-<<<<<<< HEAD
-        for (int hitCounter = 0; hitCounter < nEcalHits; ++hitCounter) {
-            EcalHit* hit = static_cast<EcalHit*>(ecalRecHits->At(hitCounter));
-=======
         for ( const EcalHit &hit : ecalRecHits ) {
->>>>>>> 87a429ea
             LayerCellPair hit_pair = hitToPair(hit);
             CellEnergyPair cell_energy_pair = std::make_pair(hit_pair.second, hit.getEnergy());
             XYCoords centroidCoords = getCellCentroidXYPair(hit_pair.second);
@@ -391,12 +367,7 @@
         wgtCentroidCoords.second = (sumEdep > 1E-6) ? wgtCentroidCoords.second / sumEdep : wgtCentroidCoords.second;
         //Find Nearest Cell to Centroid
         float maxDist = 1e6;
-<<<<<<< HEAD
-        for (int hitCounter = 0; hitCounter < nEcalHits; ++hitCounter) {
-            EcalHit* hit = static_cast<EcalHit*>(ecalRecHits->At(hitCounter));
-=======
         for ( const EcalHit &hit : ecalRecHits ) {
->>>>>>> 87a429ea
             LayerCellPair hit_pair = hitToPair(hit);
             XYCoords centroidCoords = getCellCentroidXYPair(hit_pair.second);
 
@@ -413,18 +384,9 @@
     }
 
     /* Function to load up empty vector of hit maps */
-<<<<<<< HEAD
-    void NonFidEcalVetoProcessor::fillHitMap(const TClonesArray* ecalRecHits,
-            std::vector<std::map<int, float>>& cellMap_) {
-        int nEcalHits = ecalRecHits->GetEntriesFast();
-        for (int hitCounter = 0; hitCounter < nEcalHits; ++hitCounter) {
-            EcalHit* hit = static_cast<EcalHit*>(ecalRecHits->At(
-                    hitCounter));
-=======
     void NonFidEcalVetoProcessor::fillHitMap(const std::vector<EcalHit> &ecalRecHits,
             std::vector<std::map<int, float>>& cellMap_) {
         for ( const EcalHit &hit : ecalRecHits ) {
->>>>>>> 87a429ea
             LayerCellPair hit_pair = hitToPair(hit);
 
             CellEnergyPair cell_energy_pair = std::make_pair(
@@ -433,19 +395,10 @@
         }
     }
 
-<<<<<<< HEAD
-    void NonFidEcalVetoProcessor::fillIsolatedHitMap(const TClonesArray* ecalRecHits, float globalCentroid,
-            std::vector<std::map<int, float>>& cellMap_, std::vector<std::map<int, float>>& cellMapIso_, bool doTight) {
-        int nEcalHits = ecalRecHits->GetEntriesFast();
-        for (int hitCounter = 0; hitCounter < nEcalHits; ++hitCounter) {
-            std::pair<bool, int> isolatedHit = std::make_pair(true, 0);
-            EcalHit* hit = static_cast<EcalHit*>(ecalRecHits->At(hitCounter));
-=======
     void NonFidEcalVetoProcessor::fillIsolatedHitMap(const std::vector<EcalHit> &ecalRecHits, float globalCentroid,
             std::vector<std::map<int, float>>& cellMap_, std::vector<std::map<int, float>>& cellMapIso_, bool doTight) {
         for ( const EcalHit &hit : ecalRecHits ) {
             std::pair<bool, int> isolatedHit = std::make_pair(true, 0);
->>>>>>> 87a429ea
             LayerCellPair hit_pair = hitToPair(hit);
             if (doTight) {
                 //Disregard hits that are on the centroid.
