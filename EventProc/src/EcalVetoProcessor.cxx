#include "EventProc/EcalVetoProcessor.h"

#include "TString.h"
#include "TFile.h"
#include "TClonesArray.h"

#include "Event/SimEvent.h"
#include "EventProc/EventLoop.h"
#include "EventProc/RootEventSource.h"

using event::SimEvent;
using event::SimCalorimeterHit;;
using eventproc::EventLoop;
using eventproc::RootEventSource;

<<<<<<< HEAD
#include "EventProc/EventProcessor.h"

const int eventproc::EcalVetoProcessor::backEcalStartingLayer = 20;
const int eventproc::EcalVetoProcessor::numLayersForMedCal    = 10;
const float eventproc::EcalVetoProcessor::meanNoise           = .15;
const float eventproc::EcalVetoProcessor::readoutThreshold    = 3*meanNoise;

const float eventproc::EcalVetoProcessor::totalDepCut = 25;
const float eventproc::EcalVetoProcessor::totalIsoCut = 15;
const float eventproc::EcalVetoProcessor::backEcalCut = 1;
const float eventproc::EcalVetoProcessor::ratioCut = 10;

eventproc::EcalVetoProcessor::EcalVetoProcessor(TTree* outputTree) 
    : outputTree_{outputTree} { 
}

eventproc::EcalVetoProcessor::~EcalVetoProcessor() { 
}

void eventproc::EcalVetoProcessor::initialize(){

    //////////////////////////////////////////////////////////////////////////
    // - - - - - - - - - - - - output tree setup - - - - - - - - - - - - -  //
    //////////////////////////////////////////////////////////////////////////
    outputTree_->Branch("ecalLayerEdepRaw",    &ecalLayerEdepRaw_);
    outputTree_->Branch("ecalLayerEdepNoise",  &ecalLayerEdepReadout_);
    outputTree_->Branch("ecalLayerIsoRaw",     &ecalLayerIsoRaw_);
    outputTree_->Branch("ecalLayerIsoReadout", &ecalLayerIsoReadout_);
    outputTree_->Branch("ecalLayerTime",       &ecalLayerTime_);
=======
void EcalVetoProcessor::configure(const ParameterSet& ps) {
    hexReadout_ = new EcalHexReadout();

    NUM_ECAL_LAYERS = ps.getInteger("num_ecal_layers");
    BACK_ECAL_STARTING_LAYER = ps.getInteger("back_ecal_starting_layers");
    NUM_LAYERS_FOR_MED_CAL = ps.getInteger("num_layers_for_med_cal");
    TOTAL_DEP_CUT = ps.getDouble("total_dep_cut");
    TOTAL_ISO_CUT = ps.getDouble("total_iso_cut");
    BACK_ECAL_CUT = ps.getDouble("back_ecal_cut");
    RATIO_CUT = ps.getDouble("ratio_cut");
}

void EcalVetoProcessor::produce(Event& event) {
    std::vector<float> EcalLayerEdepRaw(NUM_ECAL_LAYERS, 0);
    std::vector<float> EcalLayerEdepReadout(NUM_ECAL_LAYERS, 0);
    std::vector<float> EcalLayerIsoRaw(NUM_ECAL_LAYERS, 0);
    std::vector<float> EcalLayerIsoReadout(NUM_ECAL_LAYERS, 0);
    std::vector<float> EcalLayerTime(NUM_ECAL_LAYERS, 0);
    
    const TClonesArray* ecalDigis = event.getCollection("ecalDigis");
    
    // looper over sim hits
    int numEcalHits = ecalDigis->GetEntriesFast();
    
    std::cout << "[ EcalVetoProcessor ] : Got " << numEcalHits << " ECal digis in event " << event.getEventHeader()->getEventNumber() << std::endl;
>>>>>>> 178eb4d3

    /*
     * For now we make four flat arrays containing the ECAL hit information
     *          (to be replaced at a later date w/ custom object)
     */
    outputTree_->Branch("ecalHitId",     &ecalHitId_);
    outputTree_->Branch("ecalHitLayer",  &ecalHitLayer_);
    outputTree_->Branch("ecalHitDep",    &ecalHitDep_);
    outputTree_->Branch("ecalHitNoise",  &ecalHitNoise_);

    outputTree_->Branch("DoesPassVeto", &doesPassVeto);

}

void eventproc::EcalVetoProcessor::execute(){

    // looper over sim hits
    TClonesArray* ecalHits = getEvent()->getCollection(event::EventConstants::ECAL_SIM_HITS);
    int numEcalSimHits = ecalHits->GetEntries();

    std::vector<cell_energy_pair> layerMaxCellId(numLayersForMedCal,std::make_pair(0,0));
    std::vector<float> hitNoise(numEcalSimHits,0);


    //First we simulate noise injection into each hit and store layer-wise max cell ids
    for(int iHit = 0; iHit < numEcalSimHits; iHit++){
        SimCalorimeterHit* ecalHit = (SimCalorimeterHit*) ecalHits->At(iHit);
        hitNoise[iHit] = noiseInjector->Gaus(0,.15);
        layer_cell_pair hit_pair = hitToPair(ecalHit);

        ecalHitId_.push_back(hit_pair.second);
        ecalHitLayer_.push_back(hit_pair.first);
        ecalHitDep_.push_back(ecalHit->getEdep());
        ecalHitNoise_.push_back(hitNoise[iHit]);
        if (hit_pair.first < numLayersForMedCal){
            if (layerMaxCellId[hit_pair.first].second < ecalHit->getEdep() + hitNoise[iHit]){
                layerMaxCellId[hit_pair.first] = std::make_pair(hit_pair.second,ecalHit->getEdep());
            }
        }
    }

    //Sort the layer-wise max energy deposition cells by energy and then select the median
    std::sort (layerMaxCellId.begin(), layerMaxCellId.end(),
            [](const cell_energy_pair & a, const cell_energy_pair & b)
            {
                return a.second > b.second;
            });
    int showerMedianCellId = layerMaxCellId[layerMaxCellId.size()/2].first;

    //Loop over the hits from the event to calculate the rest of the important quantities
    for(int iHit = 0; iHit < numEcalSimHits; iHit++){
        //Layer-wise quantities
        SimCalorimeterHit* ecalHit = (SimCalorimeterHit*) ecalHits->At(iHit);
        layer_cell_pair hit_pair = hitToPair(ecalHit);
        ecalLayerEdepRaw_[hit_pair.first] += ecalHit->getEdep();

        if (ecalHit->getEdep()  + hitNoise[iHit] > readoutThreshold){
            ecalLayerEdepReadout_[hit_pair.first] +=  ecalHit->getEdep()  + hitNoise[iHit];
            ecalLayerTime_[hit_pair.first] +=  (ecalHit->getEdep()  + hitNoise[iHit]) * ecalHit->getTime();
        }
        //Check iso
        if (!(hexReadout->isInShowerInnerRing(showerMedianCellId,hit_pair.second)) &&
            !(hexReadout->isInShowerOuterRing(showerMedianCellId,hit_pair.second)) &&
            !(hit_pair.second == showerMedianCellId)){

            ecalLayerIsoRaw_[hit_pair.first]   +=  ecalHit->getEdep();

            if (ecalHit->getEdep()  + hitNoise[iHit] > readoutThreshold)
                ecalLayerIsoReadout_[hit_pair.first] +=  ecalHit->getEdep()  + hitNoise[iHit];
        }
    }// end loop over sim hits
    float summedDep = 0,summedIso = 0, backSummedDep = 0;
    for (int iLayer=  0; iLayer < ecalLayerEdepReadout_.size(); iLayer++){
        ecalLayerTime_[iLayer] = ecalLayerTime_[iLayer]/ecalLayerEdepReadout_[iLayer];
        summedDep += ecalLayerEdepReadout_[iLayer];
        summedIso += ecalLayerIsoReadout_[iLayer];
        if (iLayer > backEcalStartingLayer) backSummedDep += ecalLayerEdepReadout_[iLayer];
    }
<<<<<<< HEAD
=======
    

    /*
     if(verbose){
     std::cout << "EdepRaw[0] : " << (*EcalLayerEdepRaw_)[0] << std::endl;
     std::cout << "EdepReadout[0] : " << (*EcalLayerEdepReadout_)[0] << std::endl;
     std::cout << "EcalLayerIsoRaw[0]: " << (*EcalLayerIsoRaw_)[0] << std::endl;
     std::cout << "EcalLayerIsoReadout[0]: " << (*EcalLayerIsoReadout_)[0] << std::endl;
     std::cout << "EcalLayerTime[0]: " << (*EcalLayerTime_)[0] << std::endl;
     
     std::cout << "Shower Median : " << showerMedianCellId << std::endl;
     }// end verbose
     */

    doesPassVeto_ = (summedDep < TOTAL_DEP_CUT && summedIso < TOTAL_ISO_CUT && backSummedDep < BACK_ECAL_CUT); // add ratio cut in at some point
    /*

    result_.set("EcalVetoV1", doesPassVeto_, 3);
    result_.setAlgoVar(0, summedDep);
    result_.setAlgoVar(1, summedIso);
    result_.setAlgoVar(2, backSummedDep);
    event.add("EcalVeto", &result_);
    */
}
>>>>>>> 178eb4d3

    /*if(verbose){
        std::cout << "EdepRaw[0] : " << ecalLayerEdepRaw_[0] << std::endl;
        std::cout << "EdepReadout[0] : " << ecalLayerEdepReadout_[0] << std::endl;
        std::cout << "EcalLayerIsoRaw[0]: " << ecalLayerIsoRaw_[0] << std::endl;
        std::cout << "EcalLayerIsoReadout[0]: " << ecalLayerIsoReadout_[0] << std::endl;
        std::cout << "EcalLayerTime[0]: " << ecalLayerTime_[0] << std::endl;

        std::cout << "Shower Median : " << showerMedianCellId << std::endl;
    }// end verbose */

    doesPassVeto = (summedDep < totalDepCut && summedIso < totalIsoCut && backSummedDep < backEcalCut && totalDepCut/totalIsoCut < ratioCut);
    outputTree_->Fill();

    std::fill(ecalLayerEdepRaw_.begin(), ecalLayerEdepRaw_.begin(), 0);  
    std::fill(ecalLayerEdepReadout_.begin(), ecalLayerEdepReadout_.end(), 0);  
    std::fill(ecalLayerIsoRaw_.begin(), ecalLayerIsoRaw_.end(), 0);
    std::fill(ecalLayerIsoReadout_.begin(), ecalLayerIsoReadout_.end(), 0);
    std::fill(ecalLayerTime_.begin(), ecalLayerTime_.end(), 0);

    ecalHitId_.clear();
    ecalHitLayer_.clear();
    ecalHitDep_.clear();
    ecalHitNoise_.clear();
}

void eventproc::EcalVetoProcessor::finish(){
}<|MERGE_RESOLUTION|>--- conflicted
+++ resolved
@@ -13,37 +13,6 @@
 using eventproc::EventLoop;
 using eventproc::RootEventSource;
 
-<<<<<<< HEAD
-#include "EventProc/EventProcessor.h"
-
-const int eventproc::EcalVetoProcessor::backEcalStartingLayer = 20;
-const int eventproc::EcalVetoProcessor::numLayersForMedCal    = 10;
-const float eventproc::EcalVetoProcessor::meanNoise           = .15;
-const float eventproc::EcalVetoProcessor::readoutThreshold    = 3*meanNoise;
-
-const float eventproc::EcalVetoProcessor::totalDepCut = 25;
-const float eventproc::EcalVetoProcessor::totalIsoCut = 15;
-const float eventproc::EcalVetoProcessor::backEcalCut = 1;
-const float eventproc::EcalVetoProcessor::ratioCut = 10;
-
-eventproc::EcalVetoProcessor::EcalVetoProcessor(TTree* outputTree) 
-    : outputTree_{outputTree} { 
-}
-
-eventproc::EcalVetoProcessor::~EcalVetoProcessor() { 
-}
-
-void eventproc::EcalVetoProcessor::initialize(){
-
-    //////////////////////////////////////////////////////////////////////////
-    // - - - - - - - - - - - - output tree setup - - - - - - - - - - - - -  //
-    //////////////////////////////////////////////////////////////////////////
-    outputTree_->Branch("ecalLayerEdepRaw",    &ecalLayerEdepRaw_);
-    outputTree_->Branch("ecalLayerEdepNoise",  &ecalLayerEdepReadout_);
-    outputTree_->Branch("ecalLayerIsoRaw",     &ecalLayerIsoRaw_);
-    outputTree_->Branch("ecalLayerIsoReadout", &ecalLayerIsoReadout_);
-    outputTree_->Branch("ecalLayerTime",       &ecalLayerTime_);
-=======
 void EcalVetoProcessor::configure(const ParameterSet& ps) {
     hexReadout_ = new EcalHexReadout();
 
@@ -69,18 +38,6 @@
     int numEcalHits = ecalDigis->GetEntriesFast();
     
     std::cout << "[ EcalVetoProcessor ] : Got " << numEcalHits << " ECal digis in event " << event.getEventHeader()->getEventNumber() << std::endl;
->>>>>>> 178eb4d3
-
-    /*
-     * For now we make four flat arrays containing the ECAL hit information
-     *          (to be replaced at a later date w/ custom object)
-     */
-    outputTree_->Branch("ecalHitId",     &ecalHitId_);
-    outputTree_->Branch("ecalHitLayer",  &ecalHitLayer_);
-    outputTree_->Branch("ecalHitDep",    &ecalHitDep_);
-    outputTree_->Branch("ecalHitNoise",  &ecalHitNoise_);
-
-    outputTree_->Branch("DoesPassVeto", &doesPassVeto);
 
 }
 
@@ -148,9 +105,6 @@
         summedIso += ecalLayerIsoReadout_[iLayer];
         if (iLayer > backEcalStartingLayer) backSummedDep += ecalLayerEdepReadout_[iLayer];
     }
-<<<<<<< HEAD
-=======
-    
 
     /*
      if(verbose){
@@ -174,32 +128,6 @@
     event.add("EcalVeto", &result_);
     */
 }
->>>>>>> 178eb4d3
-
-    /*if(verbose){
-        std::cout << "EdepRaw[0] : " << ecalLayerEdepRaw_[0] << std::endl;
-        std::cout << "EdepReadout[0] : " << ecalLayerEdepReadout_[0] << std::endl;
-        std::cout << "EcalLayerIsoRaw[0]: " << ecalLayerIsoRaw_[0] << std::endl;
-        std::cout << "EcalLayerIsoReadout[0]: " << ecalLayerIsoReadout_[0] << std::endl;
-        std::cout << "EcalLayerTime[0]: " << ecalLayerTime_[0] << std::endl;
-
-        std::cout << "Shower Median : " << showerMedianCellId << std::endl;
-    }// end verbose */
-
-    doesPassVeto = (summedDep < totalDepCut && summedIso < totalIsoCut && backSummedDep < backEcalCut && totalDepCut/totalIsoCut < ratioCut);
-    outputTree_->Fill();
-
-    std::fill(ecalLayerEdepRaw_.begin(), ecalLayerEdepRaw_.begin(), 0);  
-    std::fill(ecalLayerEdepReadout_.begin(), ecalLayerEdepReadout_.end(), 0);  
-    std::fill(ecalLayerIsoRaw_.begin(), ecalLayerIsoRaw_.end(), 0);
-    std::fill(ecalLayerIsoReadout_.begin(), ecalLayerIsoReadout_.end(), 0);
-    std::fill(ecalLayerTime_.begin(), ecalLayerTime_.end(), 0);
-
-    ecalHitId_.clear();
-    ecalHitLayer_.clear();
-    ecalHitDep_.clear();
-    ecalHitNoise_.clear();
-}
 
 void eventproc::EcalVetoProcessor::finish(){
 }