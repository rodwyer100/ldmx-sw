--- conflicted
+++ resolved
@@ -97,16 +97,11 @@
         float total_super_strips = STRIPS_BACK_PER_LAYER_/SUPER_STRIP_SIZE_; // to help the integer round up
         float half_total_width   = STRIPS_BACK_PER_LAYER_*strip_width/2.0f;
 
-<<<<<<< HEAD
-
-        if (STRIPS_BACK_PER_LAYER_ % SUPER_STRIP_SIZE_ != 0) {
-            throw std::invalid_argument( "HcalDigiProducer: the specified superstrip size is not compatible with total number of strips!" );
-=======
+
         // first check if the super strip size divides nicely into the total number of strips
         if (STRIPS_BACK_PER_LAYER_ % SUPER_STRIP_SIZE_ != 0){
             EXCEPTION_RAISE( "InvalidArg" , 
                     "The specified superstirp size is not compatible with the total number of strips! (Number of strips is not divisible by super strip size)" );
->>>>>>> 1ae01694
         }
         
         // looper over sim hits and aggregate energy depositions for each detID
