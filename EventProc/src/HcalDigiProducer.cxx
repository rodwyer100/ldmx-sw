#include "TString.h"
#include "TRandom.h"
#include "TFile.h"
#include "TTree.h"
#include "TClonesArray.h"

#include "Event/EventConstants.h"
#include "Event/Event.h"
#include "Event/SimCalorimeterHit.h"
#include "Event/HcalHit.h"
#include "EventProc/HcalDigiProducer.h"
#include "Framework/ParameterSet.h"

#include <iostream>

#include "DetDescr/DefaultDetectorID.h"
#include "Event/SimCalorimeterHit.h"

namespace ldmx {

const float HcalDigiProducer::FIRST_LAYER_ZPOS = 569.5;
const float HcalDigiProducer::LAYER_ZWIDTH = 60.;
const int HcalDigiProducer::NUM_HCAL_LAYERS = 15;
const float HcalDigiProducer::MEV_PER_MIP = 1.40;
const float HcalDigiProducer::PE_PER_MIP = 13.5 * 6. / 4.;

<<<<<<< HEAD
HcalDigiProducer::HcalDigiProducer(const std::string& name, ldmxsw::Process& process) : ldmxsw::Producer(name,process) {
  hits=new TClonesArray("event::HcalHit");
=======
HcalDigiProducer::HcalDigiProducer(const std::string& name, const Process& process) :
        Producer(name, process) {
    hits_ = new TClonesArray(EventConstants::HCAL_HIT.c_str());
>>>>>>> 3459bbd9
}

void HcalDigiProducer::configure(const ParameterSet& ps) {
    detID_ = new DefaultDetectorID();
    random_ = new TRandom(ps.getInteger("randomSeed", 1000));
    meanNoise_ = ps.getDouble("meanNoise");
}

void HcalDigiProducer::produce(Event& event) {

    std::map<int, int> hcalLayerNum, hcalLayerPEs, hcalDetId;
    std::map<int, float> hcalZpos;
    std::map<int, float> hcalLayerEdep, hcalLayerTime;

    // looper over sim hits and aggregate energy depositions for each detID
    TClonesArray* hcalHits = (TClonesArray*) event.getCollection(EventConstants::HCAL_SIM_HITS, "sim");

    int numHCalSimHits = hcalHits->GetEntries();
    for (int iHit = 0; iHit < numHCalSimHits; iHit++) {
        SimCalorimeterHit* simHit = (SimCalorimeterHit*) hcalHits->At(iHit);
        //int detID=simHit->getID();
        int detIDraw = simHit->getID();
        if (verbose_)
            std::cout << "detIDraw: " << detIDraw << std::endl;
        detID_->setRawValue(detIDraw);
        detID_->unpack();
        int layer = detID_->getFieldValue("layer");
        if (verbose_)
            std::cout << "layer: " << layer << std::endl;
        if (hcalLayerEdep.find(simHit->getID()) == hcalLayerEdep.end()) {
            // first hit, initialize 
            hcalLayerEdep[detIDraw] = simHit->getEdep();
            hcalLayerTime[detIDraw] = simHit->getTime() * simHit->getEdep();
            hcalDetId[detIDraw] = detIDraw;
            hcalZpos[detIDraw] = simHit->getPosition()[2];
            hcalLayerNum[detIDraw] = layer;
        } else {
            // not first hit, aggregate 
            hcalLayerEdep[detIDraw] += simHit->getEdep();
            hcalLayerTime[detIDraw] += simHit->getTime() * simHit->getEdep();
        }
    } // end loop over sim hits

    // loop over detID (layers) and simulate number of PEs
    int ihit = 0;
    for (std::map<int, float>::iterator it = hcalLayerEdep.begin(); it != hcalLayerEdep.end(); ++it) {
        int detIDraw = it->first;
        double depEnergy = hcalLayerEdep[detIDraw];
        hcalLayerTime[detIDraw] = hcalLayerTime[detIDraw] / hcalLayerEdep[detIDraw];
        double meanPE = depEnergy / MEV_PER_MIP * PE_PER_MIP;

        //        std::default_random_engine generator;
        //std::poisson_distribution<int> distribution(meanPE);

        hcalLayerPEs[detIDraw] = random_->Poisson(meanPE);
        hcalLayerPEs[detIDraw] += random_->Gaus(meanNoise_);

        if (verbose_) {
            std::cout << "detID: " << detIDraw << std::endl;
            std::cout << "Layer: " << hcalLayerNum[detIDraw] << std::endl;
            std::cout << "Edep: " << hcalLayerEdep[detIDraw] << std::endl;
            std::cout << "numPEs: " << hcalLayerPEs[detIDraw] << std::endl;
            std::cout << "time: " << hcalLayerTime[detIDraw] << std::endl;
            std::cout << "z: " << hcalZpos[detIDraw] << std::endl;
        }        // end verbose 

        int layer = hcalLayerNum[detIDraw];
        double energy = hcalLayerPEs[detIDraw] / PE_PER_MIP * MEV_PER_MIP; // need to add in a weighting factor eventually

        HcalHit *hit = (HcalHit*) (hits_->ConstructedAt(ihit));

        //	hit->setLayer(layer);
        hit->setPE(hcalLayerPEs[detIDraw]);
        hit->setAmplitude(hcalLayerPEs[detIDraw]);
        hit->setEnergy(energy);
        hit->setTime(hcalLayerTime[detIDraw]);
        hit->setID(detIDraw);
        //	hit->setZpos(hcalZpos[detIDraw]);
        ihit++;
    } // end loop over detIDs (layers)
      // put it into the event
    event.add("hcalDigis", hits_);
}

}

DECLARE_PRODUCER_NS(ldmx, HcalDigiProducer);
<|MERGE_RESOLUTION|>--- conflicted
+++ resolved
@@ -24,14 +24,9 @@
 const float HcalDigiProducer::MEV_PER_MIP = 1.40;
 const float HcalDigiProducer::PE_PER_MIP = 13.5 * 6. / 4.;
 
-<<<<<<< HEAD
-HcalDigiProducer::HcalDigiProducer(const std::string& name, ldmxsw::Process& process) : ldmxsw::Producer(name,process) {
-  hits=new TClonesArray("event::HcalHit");
-=======
-HcalDigiProducer::HcalDigiProducer(const std::string& name, const Process& process) :
+HcalDigiProducer::HcalDigiProducer(const std::string& name, Process& process) :
         Producer(name, process) {
     hits_ = new TClonesArray(EventConstants::HCAL_HIT.c_str());
->>>>>>> 3459bbd9
 }
 
 void HcalDigiProducer::configure(const ParameterSet& ps) {
