--- conflicted
+++ resolved
@@ -106,11 +106,7 @@
         }
         
         // looper over sim hits and aggregate energy depositions for each detID
-<<<<<<< HEAD
-        const std::vector<SimCalorimeterHit> hcalHits = event.getCollection<SimCalorimeterHit>(EventConstants::HCAL_SIM_HITS);
-=======
         auto hcalHits{event.getCollection<SimCalorimeterHit>(EventConstants::HCAL_SIM_HITS,sim_hit_pass_name_)};
->>>>>>> fd67db8b
 
         for (const SimCalorimeterHit &simHit : hcalHits ) {
             
