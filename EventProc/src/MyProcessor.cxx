--- conflicted
+++ resolved
@@ -17,17 +17,10 @@
 
         // Check if the collection of reconstructed ECal hits exist.  If not, 
         // don't bother processing the event. 
-<<<<<<< HEAD
-        if (!event.exists("ecalRecHits")) return; 
-
-        // Get the collection of digitized ECal hits from the event
-        auto hits = event.getCollection("ecalRecHits"); 
-=======
         if (!event.exists("EcalRecHits")) return; 
 
         // Get the collection of digitized ECal hits from the event
         const std::vector<EcalHit> hits = event.getCollection<EcalHit>("EcalRecHits"); 
->>>>>>> 87a429ea
 
         // Loop over the collection of hits and print the hit details
         for (const EcalHit &hit : hits ) {
