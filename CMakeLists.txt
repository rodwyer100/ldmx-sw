# minimum cmake version
cmake_minimum_required(VERSION 3.1)

<<<<<<< HEAD
# find XercesC installation
if(XercesC_DIR)
  set(XercesC_INCLUDE_DIR "${XercesC_DIR}/include")
  set(XercesC_LIBRARY "${XercesC_DIR}/lib/libxerces-c.so")
  if (NOT EXISTS "${XercesC_LIBRARY}")
    message(FATAL_ERROR "Unable to guess location of Xerces lib.  Please specify using: -DXercesC_LIBRARY")
  endif()
  message(STATUS "XercesC dir set to: ${XercesC_DIR}")
  message(STATUS "XercesC include dir set to: ${XercesC_INCLUDE_DIR}")
  message(STATUS "XercesC library set to: ${XercesC_LIBRARY}")
endif()
find_package(XercesC REQUIRED)
message(STATUS "XercesC libs found at: ${XercesC_LIBRARIES}")
message(STATUS "XercesC include dir found at: ${XercesC_INCLUDE_DIRS}")
get_filename_component(XercesC_LIBRARY_DIR ${XercesC_LIBRARIES} DIRECTORY)

=======
set(CMAKE_CXX_STANDARD 14)
set(CMAKE_CXX_STANDARD_REQUIRED ON)
set(CMAKE_C_STANDARD 14)
set(CMAKE_C_STANDARD_REQUIRED ON)

if(NOT CMAKE_BUILD_TYPE)
  set(CMAKE_BUILD_TYPE Release)
endif()
set(CMAKE_CXX_FLAGS_RELEASE "-O3")


# find XercesC installation
if(XercesC_DIR)
  set(XercesC_INCLUDE_DIR "${XercesC_DIR}/include")
  set(XercesC_LIBRARY "${XercesC_DIR}/lib/libxerces-c.so")
  if (NOT EXISTS "${XercesC_LIBRARY}")
    message(FATAL_ERROR "Unable to guess location of Xerces lib.  Please specify using: -DXercesC_LIBRARY")
  endif()
  message(STATUS "XercesC dir set to: ${XercesC_DIR}")
  message(STATUS "XercesC include dir set to: ${XercesC_INCLUDE_DIR}")
  message(STATUS "XercesC library set to: ${XercesC_LIBRARY}")
endif()
find_package(XercesC REQUIRED)
message(STATUS "XercesC libs found at: ${XercesC_LIBRARIES}")
message(STATUS "XercesC include dir found at: ${XercesC_INCLUDE_DIRS}")
get_filename_component(XercesC_LIBRARY_DIR ${XercesC_LIBRARIES} DIRECTORY)

>>>>>>> 2d87e60a
# find Geant4 installation
find_package(Geant4 REQUIRED ui_all vis_all)
message(STATUS "Geant4 found at: ${Geant4_DIR}")

# find Python installation
find_package(PythonLibs REQUIRED)
message(STATUS "Python lib found at: ${PYTHON_LIBRARIES}")
message(STATUS "Python include dir found at: ${PYTHON_INCLUDE_DIRS}")
get_filename_component(PYTHON_LIBRARY_DIR ${PYTHON_LIBRARIES} DIRECTORY)

# find ROOT installation
find_package(ROOT REQUIRED COMPONENTS Core RIO PyROOT Geom Eve Gui)
message(STATUS "ROOT found at: ${ROOT_DIR}")

<<<<<<< HEAD
=======
# find boost headers
# specify location with -DBOOST_ROOT=<location-of-boost-prefix>
find_package(Boost REQUIRED)
message(STATUS "Boost lib found at: ${Boost_LIBRARY_DIRS}")
if(Boost_FOUND)
    include_directories(${Boost_INCLUDE_DIRS})
endif()

>>>>>>> 2d87e60a
# mag field map installation
option(INSTALL_FIELDMAP "Install field map data from MagFieldMap sub-module" ON)
message(STATUS "MagFieldMap installation: ${INSTALL_FIELDMAP}")
if(INSTALL_FIELDMAP)
  install(SCRIPT "${CMAKE_CURRENT_SOURCE_DIR}/cmake/Scripts/InstallMagFieldMap.cmake")
endif()

# option to print extra module information during CMake config
option(MODULE_DEBUG "Print extra module information during CMake config" OFF)

# add dir with extra CMake modules 
list(APPEND CMAKE_MODULE_PATH ${PROJECT_SOURCE_DIR}/cmake/Modules/)

# import macro for declaring modules
include(MacroModule)

# import macro for declaring external dependencies
include(MacroExtDeps)

<<<<<<< HEAD
# declare list of modules with correct dependency order
set(MODULES Event Framework DetDescr Tools EventProc SimCore SimPlugins Biasing SimApplication Configuration Detectors Ecal EventDisplay)
=======
# get list module names 
# a directory in the CMAKE_CURRENT_SOURCE_DIR is considered a module if
#  something named "include", "src", and "CMakeLists.txt" all exists within it
set( UNSORTED "" )
file( GLOB children RELATIVE ${CMAKE_CURRENT_SOURCE_DIR} ${CMAKE_CURRENT_SOURCE_DIR}/* )
foreach( child ${children} )
  if ( (EXISTS "${CMAKE_CURRENT_SOURCE_DIR}/${child}/include")
   AND (EXISTS "${CMAKE_CURRENT_SOURCE_DIR}/${child}/src")
   AND (EXISTS "${CMAKE_CURRENT_SOURCE_DIR}/${child}/CMakeLists.txt" ) )
    #child is correct format to be a module
    list( APPEND UNSORTED ${child} )
  endif()
endforeach()

# Sort modules so that each item has its dependencies listed before it.
# A modules internal dependencies are parsed from its CMakeLists.txt file.
# This will turn in to an infinite loop if there are ANY circular dependencies
#  listed in the CMakeLists.txt files (even if they wouldn't cause a
#  compilation error). Infinite loops are prevented by a FATAL_ERROR.
set( MODULES "" )
list( LENGTH UNSORTED nleft )
while( nleft GREATER 0 )
  #loop until there are no modules left in UNSORTED
  set( addedmodule FALSE )
  foreach( module ${UNSORTED} )
    # get dependency list
    file( STRINGS "${CMAKE_CURRENT_SOURCE_DIR}/${module}/CMakeLists.txt" deps REGEX ".* DEPENDENCIES.*" )
    
    # check if dependencies (if they exist) have already been listed
    set( nodeps TRUE )
    if( NOT( deps STREQUAL "") )
      string( REPLACE " " ";" deps ${deps} )
      #look for dependencies that haven't been sorted yet
      foreach( dep ${deps} )
        list( FIND UNSORTED ${dep} index )
        if( index GREATER -1 )
          #module has dependency that hasn't been listed before it
          set( nodeps FALSE )
          break()
        endif()
      endforeach()
    endif() 
    
    #if module had no dependencies already listed
    if( nodeps )
      list( APPEND MODULES ${module} )
      list( REMOVE_ITEM UNSORTED ${module} )
      set( addedmodule TRUE )
    endif()

  endforeach() #loop through modules in UNSORTED

  list( LENGTH UNSORTED nleft ) #reset number of UNSORTED left to sort

  # infinite loop prevention
  #  if nothing was added on this loop, then nothing will be added on next
  #  loop because conditions didn't change
  if ( NOT(addedmodule) )
    message( FATAL_ERROR "Infinite loop when creating module list. Check for circular dependencies in module CMakeLists.txt" )
  endif()

endwhile() #loop until no modules left in UNSORTED
>>>>>>> 2d87e60a

# build each module in the list
foreach(module ${MODULES})
  message(STATUS "Adding module: ${module}")
  add_subdirectory(${module})
<<<<<<< HEAD
=======
  if(EXTRA_INC)
      message(STATUS "Adding include directory: ${EXTRA_INC}")
      include_directories(${EXTRA_INC}) 
      unset(EXTRA_INC)
  endif()
>>>>>>> 2d87e60a
endforeach()

# configure scripts and copy to installation dir 
file(GLOB config_scripts ${CMAKE_CURRENT_SOURCE_DIR}/scripts/*.in)
foreach(config_script ${config_scripts})
  string(REPLACE ".in" "" config_script_output ${config_script})
  get_filename_component(config_script_output ${config_script_output} NAME)
  configure_file(${config_script} ${CMAKE_CURRENT_BINARY_DIR}/${config_script_output})
  install(FILES ${CMAKE_CURRENT_BINARY_DIR}/${config_script_output} DESTINATION bin PERMISSIONS OWNER_READ OWNER_WRITE OWNER_EXECUTE GROUP_READ GROUP_EXECUTE WORLD_READ WORLD_EXECUTE)
endforeach()

# install python init file for top-level LDMX module
file(WRITE ${CMAKE_CURRENT_BINARY_DIR}/python/__init__.py "# python package")
install(FILES ${CMAKE_CURRENT_BINARY_DIR}/python/__init__.py DESTINATION lib/python/LDMX)

# install scripts to bin dir
file(GLOB script_files ${CMAKE_CURRENT_SOURCE_DIR}/scripts/*.sh ${CMAKE_CURRENT_SOURCE_DIR}/scripts/*.py)
foreach(script_file ${script_files}) 
    install(FILES ${script_file} DESTINATION bin PERMISSIONS OWNER_READ OWNER_WRITE OWNER_EXECUTE GROUP_READ GROUP_EXECUTE WORLD_READ WORLD_EXECUTE)
endforeach()

# configure and generate documentation using doxygen
option(INSTALL_DOC "Set to ON to generate documentation using doxygen" OFF)
message(STATUS "Doxygen documentation: ${INSTALL_DOC}")
if(INSTALL_DOC)

    # message that documentation is off for this build
    message(STATUS "Doxygen documentation will be generated")

    # find doxygen
    find_program(DOXYGEN_EXECUTABLE doxygen ${PATH})
    if(DOXYGEN_EXECUTABLE-NOTFOUND)
        message(FATAL_ERROR "The doxygen executable was not found")
    endif()

    # find dot
    #find_program(DOT_EXECUTABLE dot ${PATH})
    #if(DOT_EXECUTABLE-NOTFOUND)
    #    message(FATAL_ERROR "The dot executable was not found.")
    #endif()
    
    # configure doxygen file
    configure_file(${PROJECT_SOURCE_DIR}/docs/doxygen.conf.in ${PROJECT_SOURCE_DIR}/docs/doxygen.conf)

    # generate the documentation
    install(CODE "execute_process(COMMAND doxygen ${PROJECT_SOURCE_DIR}/docs/doxygen.conf WORKING_DIRECTORY ${CMAKE_CURRENT_SOURCE_DIR})")

    # documentation generation target 
    add_custom_target(doc COMMAND doxygen ${PROJECT_SOURCE_DIR}/docs/doxygen.conf)

endif()

# option for dumping full CMake env
option(DUMP_CMAKE_VARIABLES OFF)
if(DUMP_CMAKE_VARIABLES)
  get_cmake_property(_variableNames VARIABLES)
  foreach(_variableName ${_variableNames})
    message(STATUS "${_variableName}=${${_variableName}}")
  endforeach()
endif()

# info message about install prefix
message(STATUS "ldmx-sw will be installed to: ${CMAKE_INSTALL_PREFIX}")<|MERGE_RESOLUTION|>--- conflicted
+++ resolved
@@ -1,7 +1,17 @@
 # minimum cmake version
 cmake_minimum_required(VERSION 3.1)
 
-<<<<<<< HEAD
+set(CMAKE_CXX_STANDARD 14)
+set(CMAKE_CXX_STANDARD_REQUIRED ON)
+set(CMAKE_C_STANDARD 14)
+set(CMAKE_C_STANDARD_REQUIRED ON)
+
+if(NOT CMAKE_BUILD_TYPE)
+  set(CMAKE_BUILD_TYPE Release)
+endif()
+set(CMAKE_CXX_FLAGS_RELEASE "-O3")
+
+
 # find XercesC installation
 if(XercesC_DIR)
   set(XercesC_INCLUDE_DIR "${XercesC_DIR}/include")
@@ -18,35 +28,6 @@
 message(STATUS "XercesC include dir found at: ${XercesC_INCLUDE_DIRS}")
 get_filename_component(XercesC_LIBRARY_DIR ${XercesC_LIBRARIES} DIRECTORY)
 
-=======
-set(CMAKE_CXX_STANDARD 14)
-set(CMAKE_CXX_STANDARD_REQUIRED ON)
-set(CMAKE_C_STANDARD 14)
-set(CMAKE_C_STANDARD_REQUIRED ON)
-
-if(NOT CMAKE_BUILD_TYPE)
-  set(CMAKE_BUILD_TYPE Release)
-endif()
-set(CMAKE_CXX_FLAGS_RELEASE "-O3")
-
-
-# find XercesC installation
-if(XercesC_DIR)
-  set(XercesC_INCLUDE_DIR "${XercesC_DIR}/include")
-  set(XercesC_LIBRARY "${XercesC_DIR}/lib/libxerces-c.so")
-  if (NOT EXISTS "${XercesC_LIBRARY}")
-    message(FATAL_ERROR "Unable to guess location of Xerces lib.  Please specify using: -DXercesC_LIBRARY")
-  endif()
-  message(STATUS "XercesC dir set to: ${XercesC_DIR}")
-  message(STATUS "XercesC include dir set to: ${XercesC_INCLUDE_DIR}")
-  message(STATUS "XercesC library set to: ${XercesC_LIBRARY}")
-endif()
-find_package(XercesC REQUIRED)
-message(STATUS "XercesC libs found at: ${XercesC_LIBRARIES}")
-message(STATUS "XercesC include dir found at: ${XercesC_INCLUDE_DIRS}")
-get_filename_component(XercesC_LIBRARY_DIR ${XercesC_LIBRARIES} DIRECTORY)
-
->>>>>>> 2d87e60a
 # find Geant4 installation
 find_package(Geant4 REQUIRED ui_all vis_all)
 message(STATUS "Geant4 found at: ${Geant4_DIR}")
@@ -61,8 +42,6 @@
 find_package(ROOT REQUIRED COMPONENTS Core RIO PyROOT Geom Eve Gui)
 message(STATUS "ROOT found at: ${ROOT_DIR}")
 
-<<<<<<< HEAD
-=======
 # find boost headers
 # specify location with -DBOOST_ROOT=<location-of-boost-prefix>
 find_package(Boost REQUIRED)
@@ -71,7 +50,6 @@
     include_directories(${Boost_INCLUDE_DIRS})
 endif()
 
->>>>>>> 2d87e60a
 # mag field map installation
 option(INSTALL_FIELDMAP "Install field map data from MagFieldMap sub-module" ON)
 message(STATUS "MagFieldMap installation: ${INSTALL_FIELDMAP}")
@@ -91,10 +69,6 @@
 # import macro for declaring external dependencies
 include(MacroExtDeps)
 
-<<<<<<< HEAD
-# declare list of modules with correct dependency order
-set(MODULES Event Framework DetDescr Tools EventProc SimCore SimPlugins Biasing SimApplication Configuration Detectors Ecal EventDisplay)
-=======
 # get list module names 
 # a directory in the CMAKE_CURRENT_SOURCE_DIR is considered a module if
 #  something named "include", "src", and "CMakeLists.txt" all exists within it
@@ -157,20 +131,16 @@
   endif()
 
 endwhile() #loop until no modules left in UNSORTED
->>>>>>> 2d87e60a
 
 # build each module in the list
 foreach(module ${MODULES})
   message(STATUS "Adding module: ${module}")
   add_subdirectory(${module})
-<<<<<<< HEAD
-=======
   if(EXTRA_INC)
       message(STATUS "Adding include directory: ${EXTRA_INC}")
       include_directories(${EXTRA_INC}) 
       unset(EXTRA_INC)
   endif()
->>>>>>> 2d87e60a
 endforeach()
 
 # configure scripts and copy to installation dir 
