--- conflicted
+++ resolved
@@ -69,72 +69,9 @@
 # import macro for declaring external dependencies
 include(MacroExtDeps)
 
-<<<<<<< HEAD
-# get list module names 
-# a directory in the CMAKE_CURRENT_SOURCE_DIR is considered a module if
-#  something named "include", "src", and "CMakeLists.txt" all exists within it
-set( UNSORTED "" )
-file( GLOB children RELATIVE ${CMAKE_CURRENT_SOURCE_DIR} ${CMAKE_CURRENT_SOURCE_DIR}/* )
-foreach( child ${children} )
-  if ( EXISTS "${CMAKE_CURRENT_SOURCE_DIR}/${child}/CMakeLists.txt" )
-    #child is correct format to be a module
-    list( APPEND UNSORTED ${child} )
-  endif()
-endforeach()
-
-# Sort modules so that each item has its dependencies listed before it.
-# A modules internal dependencies are parsed from its CMakeLists.txt file.
-# This will turn in to an infinite loop if there are ANY circular dependencies
-#  listed in the CMakeLists.txt files (even if they wouldn't cause a
-#  compilation error). Infinite loops are prevented by a FATAL_ERROR.
-set( MODULES "" )
-list( LENGTH UNSORTED nleft )
-while( nleft GREATER 0 )
-  #loop until there are no modules left in UNSORTED
-  set( addedmodule FALSE )
-  foreach( module ${UNSORTED} )
-    # get dependency list
-    file( STRINGS "${CMAKE_CURRENT_SOURCE_DIR}/${module}/CMakeLists.txt" deps REGEX ".* DEPENDENCIES.*" )
-    
-    # check if dependencies (if they exist) have already been listed
-    set( nodeps TRUE )
-    if( NOT( deps STREQUAL "") )
-      string( REPLACE " " ";" deps ${deps} )
-      #look for dependencies that haven't been sorted yet
-      foreach( dep ${deps} )
-        list( FIND UNSORTED ${dep} index )
-        if( index GREATER -1 )
-          #module has dependency that hasn't been listed before it
-          set( nodeps FALSE )
-          break()
-        endif()
-      endforeach()
-    endif() 
-    
-    #if module had no dependencies already listed
-    if( nodeps )
-      list( APPEND MODULES ${module} )
-      list( REMOVE_ITEM UNSORTED ${module} )
-      set( addedmodule TRUE )
-    endif()
-
-  endforeach() #loop through modules in UNSORTED
-
-  list( LENGTH UNSORTED nleft ) #reset number of UNSORTED left to sort
-
-  # infinite loop prevention
-  #  if nothing was added on this loop, then nothing will be added on next
-  #  loop because conditions didn't change
-  if ( NOT(addedmodule) )
-    message( FATAL_ERROR "Infinite loop when creating module list. Check for circular dependencies in module CMakeLists.txt" )
-  endif()
-
-endwhile() #loop until no modules left in UNSORTED
-=======
 # construct list of modules in dependency order
 #   puts modules into MODULES cmake variable
 include(ConstructModuleList)
->>>>>>> b96ec52f
 
 # build each module in the list
 foreach(module ${MODULES})
@@ -147,36 +84,10 @@
   endif()
 endforeach()
 
-<<<<<<< HEAD
-# test executable must be linked to all other module directories
-set(executable_test_source Exception/src/ldmx_test.cxx)
-get_filename_component(executable ${executable_test_source} NAME)
-string(REPLACE ".cxx" "" executable ${executable})
-string(REPLACE "_" "-" executable ${executable})
-if(MODULE_DEBUG)
-  message("building test executable: ${executable}")
-endif()
-include_directories(${CMAKE_CURRENT_SOURCE_DIR}/Exception/include) # need Exception/include/catch.hpp
-file(GLOB external_libs ${CMAKE_CURRENT_SOURCE_DIR}/cmake/Modules/Use*.cmake)
-foreach(external_lib ${external_libs})
-  include(${external_lib}) # include all external libs
-endforeach()
-add_executable(${executable} ${executable_test_source}) # add executable
-target_link_libraries(${executable} ${EXT_DEP_LIBRARIES})
-foreach(module ${MODULES})
-  if(EXISTS ${CMAKE_CURRENT_SOURCE_DIR}/${module}/src)
-    target_link_libraries(${executable} ${module})
-  endif()
-endforeach()
-install(TARGETS ${executable} DESTINATION bin)
-if(MODULE_DEBUG)
-    message("${executable} linked with: ${MODULES};${EXT_DEP_LIBRARIES}")
-=======
 # build and install test executable ldmx-test
 option(BUILD_TESTS "Build and link ldmx-test executable." ON)
 if(BUILD_TESTS)
   include(TestExecutable)
->>>>>>> b96ec52f
 endif()
 
 # configure scripts and copy to installation dir 
