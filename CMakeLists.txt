# minimum cmake version
cmake_minimum_required(VERSION 3.1)

set(CMAKE_CXX_STANDARD 14)
set(CMAKE_CXX_STANDARD_REQUIRED ON)
set(CMAKE_C_STANDARD 14)
set(CMAKE_C_STANDARD_REQUIRED ON)

if(NOT CMAKE_BUILD_TYPE)
  set(CMAKE_BUILD_TYPE Release)
endif()
set(CMAKE_CXX_FLAGS_RELEASE "-O3")


# find XercesC installation
if(XercesC_DIR)
  set(XercesC_INCLUDE_DIR "${XercesC_DIR}/include")
  set(XercesC_LIBRARY "${XercesC_DIR}/lib/libxerces-c.so")
  if (NOT EXISTS "${XercesC_LIBRARY}")
    message(FATAL_ERROR "Unable to guess location of Xerces lib.  Please specify using: -DXercesC_LIBRARY")
  endif()
  message(STATUS "XercesC dir set to: ${XercesC_DIR}")
  message(STATUS "XercesC include dir set to: ${XercesC_INCLUDE_DIR}")
  message(STATUS "XercesC library set to: ${XercesC_LIBRARY}")
endif()
find_package(XercesC REQUIRED)
message(STATUS "XercesC libs found at: ${XercesC_LIBRARIES}")
message(STATUS "XercesC include dir found at: ${XercesC_INCLUDE_DIRS}")
get_filename_component(XercesC_LIBRARY_DIR ${XercesC_LIBRARIES} DIRECTORY)

# find Geant4 installation
find_package(Geant4 REQUIRED ui_all vis_all)
message(STATUS "Geant4 found at: ${Geant4_DIR}")

# find Python installation
find_package(PythonLibs REQUIRED)
message(STATUS "Python lib found at: ${PYTHON_LIBRARIES}")
message(STATUS "Python include dir found at: ${PYTHON_INCLUDE_DIRS}")
get_filename_component(PYTHON_LIBRARY_DIR ${PYTHON_LIBRARIES} DIRECTORY)

# find ROOT installation
find_package(ROOT REQUIRED COMPONENTS Core RIO PyROOT Geom Eve Gui)
message(STATUS "ROOT found at: ${ROOT_DIR}")

# find boost headers
# specify location with -DBOOST_ROOT=<location-of-boost-prefix>
find_package(Boost REQUIRED)
message(STATUS "Boost lib found at: ${Boost_LIBRARY_DIRS}")
if(Boost_FOUND)
    include_directories(${Boost_INCLUDE_DIRS})
endif()

# mag field map installation
option(INSTALL_FIELDMAP "Install field map data from MagFieldMap sub-module" ON)
message(STATUS "MagFieldMap installation: ${INSTALL_FIELDMAP}")
if(INSTALL_FIELDMAP)
  install(SCRIPT "${CMAKE_CURRENT_SOURCE_DIR}/cmake/Scripts/InstallMagFieldMap.cmake")
endif()

# option to print extra module information during CMake config
option(MODULE_DEBUG "Print extra module information during CMake config" OFF)

# add dir with extra CMake modules 
list(APPEND CMAKE_MODULE_PATH ${PROJECT_SOURCE_DIR}/cmake/Modules/)

# import macro for declaring modules
include(MacroModule)

# import macro for declaring external dependencies
include(MacroExtDeps)

<<<<<<< HEAD
# declare list of modules with correct dependency order
set(MODULES Exception Event Framework DetDescr Tools EventProc SimCore SimPlugins Biasing SimApplication Configuration Detectors Ecal EventDisplay DQM)
=======
# get list module names 
# a directory in the CMAKE_CURRENT_SOURCE_DIR is considered a module if
#  something named "include", "src", and "CMakeLists.txt" all exists within it
set( UNSORTED "" )
file( GLOB children RELATIVE ${CMAKE_CURRENT_SOURCE_DIR} ${CMAKE_CURRENT_SOURCE_DIR}/* )
foreach( child ${children} )
  if ( (EXISTS "${CMAKE_CURRENT_SOURCE_DIR}/${child}/include")
   AND (EXISTS "${CMAKE_CURRENT_SOURCE_DIR}/${child}/src")
   AND (EXISTS "${CMAKE_CURRENT_SOURCE_DIR}/${child}/CMakeLists.txt" ) )
    #child is correct format to be a module
    list( APPEND UNSORTED ${child} )
  endif()
endforeach()

# Sort modules so that each item has its dependencies listed before it.
# A modules internal dependencies are parsed from its CMakeLists.txt file.
# This will turn in to an infinite loop if there are ANY circular dependencies
#  listed in the CMakeLists.txt files (even if they wouldn't cause a
#  compilation error). Infinite loops are prevented by a FATAL_ERROR.
set( MODULES "" )
list( LENGTH UNSORTED nleft )
while( nleft GREATER 0 )
  #loop until there are no modules left in UNSORTED
  set( addedmodule FALSE )
  foreach( module ${UNSORTED} )
    # get dependency list
    file( STRINGS "${CMAKE_CURRENT_SOURCE_DIR}/${module}/CMakeLists.txt" deps REGEX ".* DEPENDENCIES.*" )
    
    # check if dependencies (if they exist) have already been listed
    set( nodeps TRUE )
    if( NOT( deps STREQUAL "") )
      string( REPLACE " " ";" deps ${deps} )
      #look for dependencies that haven't been sorted yet
      foreach( dep ${deps} )
        list( FIND UNSORTED ${dep} index )
        if( index GREATER -1 )
          #module has dependency that hasn't been listed before it
          set( nodeps FALSE )
          break()
        endif()
      endforeach()
    endif() 
    
    #if module had no dependencies already listed
    if( nodeps )
      list( APPEND MODULES ${module} )
      list( REMOVE_ITEM UNSORTED ${module} )
      set( addedmodule TRUE )
    endif()

  endforeach() #loop through modules in UNSORTED

  list( LENGTH UNSORTED nleft ) #reset number of UNSORTED left to sort

  # infinite loop prevention
  #  if nothing was added on this loop, then nothing will be added on next
  #  loop because conditions didn't change
  if ( NOT(addedmodule) )
    message( FATAL_ERROR "Infinite loop when creating module list. Check for circular dependencies in module CMakeLists.txt" )
  endif()

endwhile() #loop until no modules left in UNSORTED
>>>>>>> c2d638af

# build each module in the list
foreach(module ${MODULES})
  message(STATUS "Adding module: ${module}")
  add_subdirectory(${module})
  if(EXTRA_INC)
      message(STATUS "Adding include directory: ${EXTRA_INC}")
      include_directories(${EXTRA_INC}) 
      unset(EXTRA_INC)
  endif()
endforeach()

# configure scripts and copy to installation dir 
file(GLOB config_scripts ${CMAKE_CURRENT_SOURCE_DIR}/scripts/*.in)
foreach(config_script ${config_scripts})
  string(REPLACE ".in" "" config_script_output ${config_script})
  get_filename_component(config_script_output ${config_script_output} NAME)
  configure_file(${config_script} ${CMAKE_CURRENT_BINARY_DIR}/${config_script_output})
  install(FILES ${CMAKE_CURRENT_BINARY_DIR}/${config_script_output} DESTINATION bin PERMISSIONS OWNER_READ OWNER_WRITE OWNER_EXECUTE GROUP_READ GROUP_EXECUTE WORLD_READ WORLD_EXECUTE)
endforeach()

# install python init file for top-level LDMX module
file(WRITE ${CMAKE_CURRENT_BINARY_DIR}/python/__init__.py "# python package")
install(FILES ${CMAKE_CURRENT_BINARY_DIR}/python/__init__.py DESTINATION lib/python/LDMX)

# install scripts to bin dir
file(GLOB script_files ${CMAKE_CURRENT_SOURCE_DIR}/scripts/*.sh ${CMAKE_CURRENT_SOURCE_DIR}/scripts/*.py)
foreach(script_file ${script_files}) 
    install(FILES ${script_file} DESTINATION bin PERMISSIONS OWNER_READ OWNER_WRITE OWNER_EXECUTE GROUP_READ GROUP_EXECUTE WORLD_READ WORLD_EXECUTE)
endforeach()

# configure and generate documentation using doxygen
option(INSTALL_DOC "Set to ON to generate documentation using doxygen" OFF)
message(STATUS "Doxygen documentation: ${INSTALL_DOC}")
if(INSTALL_DOC)

    # message that documentation is off for this build
    message(STATUS "Doxygen documentation will be generated")

    # find doxygen
    find_program(DOXYGEN_EXECUTABLE doxygen ${PATH})
    if(DOXYGEN_EXECUTABLE-NOTFOUND)
        message(FATAL_ERROR "The doxygen executable was not found")
    endif()

    # find dot
    #find_program(DOT_EXECUTABLE dot ${PATH})
    #if(DOT_EXECUTABLE-NOTFOUND)
    #    message(FATAL_ERROR "The dot executable was not found.")
    #endif()
    
    # configure doxygen file
    configure_file(${PROJECT_SOURCE_DIR}/docs/doxygen.conf.in ${PROJECT_SOURCE_DIR}/docs/doxygen.conf)

    # generate the documentation
    install(CODE "execute_process(COMMAND doxygen ${PROJECT_SOURCE_DIR}/docs/doxygen.conf WORKING_DIRECTORY ${CMAKE_CURRENT_SOURCE_DIR})")

    # documentation generation target 
    add_custom_target(doc COMMAND doxygen ${PROJECT_SOURCE_DIR}/docs/doxygen.conf)

endif()

# option for dumping full CMake env
option(DUMP_CMAKE_VARIABLES OFF)
if(DUMP_CMAKE_VARIABLES)
  get_cmake_property(_variableNames VARIABLES)
  foreach(_variableName ${_variableNames})
    message(STATUS "${_variableName}=${${_variableName}}")
  endforeach()
endif()

# info message about install prefix
message(STATUS "ldmx-sw will be installed to: ${CMAKE_INSTALL_PREFIX}")<|MERGE_RESOLUTION|>--- conflicted
+++ resolved
@@ -69,10 +69,6 @@
 # import macro for declaring external dependencies
 include(MacroExtDeps)
 
-<<<<<<< HEAD
-# declare list of modules with correct dependency order
-set(MODULES Exception Event Framework DetDescr Tools EventProc SimCore SimPlugins Biasing SimApplication Configuration Detectors Ecal EventDisplay DQM)
-=======
 # get list module names 
 # a directory in the CMAKE_CURRENT_SOURCE_DIR is considered a module if
 #  something named "include", "src", and "CMakeLists.txt" all exists within it
@@ -135,7 +131,6 @@
   endif()
 
 endwhile() #loop until no modules left in UNSORTED
->>>>>>> c2d638af
 
 # build each module in the list
 foreach(module ${MODULES})
