--- conflicted
+++ resolved
@@ -8,12 +8,8 @@
 include(MacroModule)
 
 # declare list of modules with correct dependency order
-<<<<<<< HEAD
-set(MODULES Event DetDescr EventProc SimPlugins Biasing SimApplication)
-=======
 #set(MODULES Event Framework DetDescr EventProc)
-set(MODULES Event Framework DetDescr EventProc SimPlugins SimApplication)
->>>>>>> 4f6f1285
+set(MODULES Event Framework DetDescr EventProc SimPlugins Biasing SimApplication)
 
 # build each module in the list
 foreach(module ${MODULES})
