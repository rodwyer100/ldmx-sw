
# Set the minimum version of CMake that's required 
cmake_minimum_required(VERSION 3.12)

# Set the project name
project(LDMX_SW VERSION 2.1.0
                DESCRIPTION "The Light Dark Matter eXperiment simulation and reconstruction framework." 
                LANGUAGES CXX    
)

# If an install location hasn't been set via CMAKE_INSTALL_PREFIX, set it to 
# a reasonable default ($PWD/install).  
if (CMAKE_INSTALL_PREFIX_INITIALIZED_TO_DEFAULT)
    set(CMAKE_INSTALL_PREFIX ${CMAKE_CURRENT_SOURCE_DIR}/install CACHE PATH "" FORCE)
    message(STATUS "Install directory set to ${CMAKE_INSTALL_PREFIX}")
endif()

# Load additional macro commands 
list(APPEND CMAKE_MODULE_PATH ${LDMX_SW_SOURCE_DIR}/cmake/)

# Load the BuildMacros module. If loaded correctly, the variable 
# 'build_macros_found' will be set to the path of the module.  Otherwise, it
# is set to NOTFOUND.
include(BuildMacros RESULT_VARIABLE build_macros_found)

# If a user is building outside of a Docker or Singularity environment, 
# warn them. 
if (NOT EXISTS /.dockerenv AND NOT EXISTS /singularity)
    message(WARNING "You are not inside a container; you may be working in an untested environment.")
endif()

# Set the python installation path
set(PYTHON_INSTALL_PREFIX ${CMAKE_INSTALL_PREFIX}/python/LDMX)
message(STATUS "Python install directory set to ${PYTHON_INSTALL_PREFIX}")

# Set the default release type to "Release". If a release type is specified 
# at the command line, it's respected.
set(default_build_type "Release")
if (NOT CMAKE_BUILD_TYPE AND NOT CMAKE_CONFIGURATION_TYPES)
    message(STATUS "Setting build type to '${default_build_type}' as none was specified.")
    set(CMAKE_BUILD_TYPE "${default_build_type}" CACHE STRING "Choose the type of build." FORCE)
endif()

# Add options to allow the following types of builds
#
# * Recon - In addition to building the framework, build the modules needed 
# by the reconstruction.  
# * Sim - Only build the modules necessary to run the simulation.
# * Eve - Build the event display only.
#
# By default, all modules are built.

option(BUILD_RECON_ONLY     "Build the modules necessary to run the reconstruction." OFF)
option(BUILD_SIM_ONLY       "Build the modules necessary to run the simulation."     OFF)
option(BUILD_EVE_ONLY       "Build the event display only."                          OFF)

if(NOT BUILD_RECON_ONLY AND NOT BUILD_SIM_ONLY AND NOT BUILD_EVE_ONLY) 
    set(BUILD_ALL ON)
    message(STATUS "Building all modules.")
endif()

# This modules contains the event model classes.
add_subdirectory(Event)

# This module contains all detector service related code.
add_subdirectory(DetDescr)

if(BUILD_ALL OR BUILD_RECON_ONLY)

    message(STATUS "Building the modules necessary for the reconstruction.")

    # The tools module contains tools generic enough to be used by other modules.
    add_subdirectory(Tools)

    # This module contains ECal reconstruction code.
    add_subdirectory(Ecal)

    # Currently, this module contains processors from several subsystems.
    add_subdirectory(EventProc)

    # Data quality management plots.
    add_subdirectory(DQM)

    # Conditions services
    add_subdirectory(Conditions)

endif()

if(BUILD_ALL OR BUILD_SIM_ONLY)

    message(STATUS "Building the modules necessary for the simulation.")

    # SimCore allows the simulation to be run without biasing
    add_subdirectory(SimCore)

    # Adding the Biasing module, allows the use of biasing in the simulation
    add_subdirectory(Biasing)

    # Add the Detectors submodule.  This has no dependecies.
    add_subdirectory(Detectors)

    # Add the magnetic field map directory.  This simply installs the B-field maps.
    add_subdirectory(MagFieldMap)

endif()

if(BUILD_EVE_ONLY)
    
    message(STATUS "Building the event display.")
    add_subdirectory(EventDisplay)

endif()

<<<<<<< HEAD
# Magnetic field map installation
option(INSTALL_FIELDMAP "Install field map data from MagFieldMap sub-module" ON)
if(INSTALL_FIELDMAP)
    
    # Add the magnetic field map directory.  This simply installs the B-field
    # maps.
    add_subdirectory(MagFieldMap)

endif()

# The framework has all the backend code needed to run all processors.
add_subdirectory(Framework)

=======
>>>>>>> f0414717
# If enabled, build all test.  The test are assumed to reside inside of the
# directory "test" within each module.  The main
option(BUILD_TESTS "Build and link the run-test executable." OFF)
if(BUILD_TESTS)
    build_test()
endif()<|MERGE_RESOLUTION|>--- conflicted
+++ resolved
@@ -111,22 +111,11 @@
 
 endif()
 
-<<<<<<< HEAD
-# Magnetic field map installation
-option(INSTALL_FIELDMAP "Install field map data from MagFieldMap sub-module" ON)
-if(INSTALL_FIELDMAP)
-    
-    # Add the magnetic field map directory.  This simply installs the B-field
-    # maps.
-    add_subdirectory(MagFieldMap)
-
-endif()
-
 # The framework has all the backend code needed to run all processors.
+# we need to configure it last so it has all the event objects declared before
+#   it tries to set up the library
 add_subdirectory(Framework)
 
-=======
->>>>>>> f0414717
 # If enabled, build all test.  The test are assumed to reside inside of the
 # directory "test" within each module.  The main
 option(BUILD_TESTS "Build and link the run-test executable." OFF)
