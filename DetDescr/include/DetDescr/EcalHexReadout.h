--- conflicted
+++ resolved
@@ -314,17 +314,11 @@
              *   Then N = 1 + 3n(n+1).
              *   E.g. c = 23 gives N = 397.
              */
-<<<<<<< HEAD
             static constexpr double defaultMinR_{85.};
             static constexpr double defaultGap_{0.};
             static constexpr unsigned defaultNCellsWide_{23};
             static constexpr double defaultEcalFrontZ_{200.};
             static const std::vector<double> defaultLayerZPositions_; //defined in src
-=======
-            static constexpr double defaultMinR{85.};
-            static constexpr double defaultGap_{1.};
-            static constexpr unsigned defaultNCellsWide{23};
->>>>>>> 818d78f2
 
             std::unique_ptr<TH2Poly> ecalMap_;
             std::unique_ptr<TH2Poly> gridMap_;
