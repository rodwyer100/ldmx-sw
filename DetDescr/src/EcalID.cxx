#include "DetDescr/EcalID.h"
#include "DetDescr/DetectorIDInterpreter.h"

std::ostream& operator<<(std::ostream& s, const ldmx::EcalID& id) {
  std::pair uv=id.getCellUV();
<<<<<<< HEAD
  s << "Ecal(" << id.layer() << ',' << id.module() << ',' << id.cell() << '[' << uv.first << ',' << uv.second << "] )";
=======
  s << "Ecal(" << id.layer() << ',' << id.module() << ',' << id.cell() << '[' << uv.first << ',' << uv.second << "])";
>>>>>>> a6f006e9
  return s;
}

namespace ldmx {

  void EcalID::createInterpreters() {
    IDField::IDFieldList fields;
    fields.push_back(new IDField("subdetector",0,SUBDETECTORID_SHIFT,31));
    fields.push_back(new IDField("layer",1,LAYER_SHIFT,LAYER_SHIFT+IDField::countOnes(LAYER_MASK)-1));
    fields.push_back(new IDField("module",2,MODULE_SHIFT,MODULE_SHIFT+IDField::countOnes(MODULE_MASK)-1));
    fields.push_back(new IDField("cell",3,CELL_SHIFT,CELL_SHIFT+IDField::countOnes(CELL_MASK)-1));


    DetectorIDInterpreter::registerInterpreter(SD_ECAL,
					       EcalAbstractID::CELL_TYPE_MASK<<EcalAbstractID::CELL_TYPE_SHIFT,
					       EcalAbstractID::PrecisionGlobal<<EcalAbstractID::CELL_TYPE_SHIFT,
					       fields);
    DetectorIDInterpreter::registerInterpreter(SD_ECAL,
					       EcalAbstractID::CELL_TYPE_MASK<<EcalAbstractID::CELL_TYPE_SHIFT,
					       EcalAbstractID::PrecisionLocal<<EcalAbstractID::CELL_TYPE_SHIFT,
					       fields);
  }

    static const unsigned int base_row_w=13;
    static const unsigned int v_middle=11;
    static const unsigned int max_v=23;
    
    EcalID::EcalID(unsigned int layer, unsigned int module, unsigned int u, unsigned int v)  : EcalAbstractID(EcalAbstractID::PrecisionGlobal,0) {
	id_|=(layer&LAYER_MASK)<<LAYER_SHIFT;
	id_|=(module&MODULE_MASK)<<MODULE_SHIFT;

	unsigned int cell=0;
	if (v>max_v) {
	    EXCEPTION_RAISE("InvalidIdException","Attempted to create EcalID with invalid (u,v)=("+std::to_string(u)+","+std::to_string(v)+")");
	}
	
	if (v<=v_middle) { // simple case...
	    if (u>(base_row_w-1+v)) {
		EXCEPTION_RAISE("InvalidIdException","Attempted to create EcalID with invalid (u,v)=("+std::to_string(u)+","+std::to_string(v)+")");
	    }
	    cell=u+v*base_row_w+(v-1)*v/2;
	} else {
	    unsigned int umin=v-v_middle;
	    static unsigned int umax=23; // constant
	    unsigned int vrel=v-v_middle-1;
	    if (u<umin || u>umax) {
		EXCEPTION_RAISE("InvalidIdException","Attempted to create EcalID with invalid (u,v)=("+std::to_string(u)+","+std::to_string(v)+")");
	    }
	    cell=222+(u-umin)+vrel*base_row_w+55-(v_middle-vrel-1)*(v_middle-vrel)/2;
	}
	id_|=(cell&CELL_MASK)<<CELL_SHIFT;	
    }

    static const int row_starts[25]={  0, 13, 27, 42, 58, 75, 93,112,132,153,175,198,
				       222,245,267,288,308,327,345,362,378,393,407,420, -1};
    
    std::pair<unsigned int,unsigned int> EcalID::getCellUV() const {
	int cell=getCellID();
	unsigned int v;
	for (v=0; v<max_v && cell>=row_starts[v+1]; v++); // find the right v value
	unsigned int u=cell-row_starts[v];
	if (v>v_middle) u+=(v-v_middle);
	return std::pair<unsigned int, unsigned int>(u,v);
    }
}<|MERGE_RESOLUTION|>--- conflicted
+++ resolved
@@ -3,11 +3,7 @@
 
 std::ostream& operator<<(std::ostream& s, const ldmx::EcalID& id) {
   std::pair uv=id.getCellUV();
-<<<<<<< HEAD
-  s << "Ecal(" << id.layer() << ',' << id.module() << ',' << id.cell() << '[' << uv.first << ',' << uv.second << "] )";
-=======
   s << "Ecal(" << id.layer() << ',' << id.module() << ',' << id.cell() << '[' << uv.first << ',' << uv.second << "])";
->>>>>>> a6f006e9
   return s;
 }
 
