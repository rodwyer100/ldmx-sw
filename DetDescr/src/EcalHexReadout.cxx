#include "DetDescr/EcalHexReadout.h"

#include "TList.h"
#include "TGeoPolygon.h"
#include "TGraph.h"
#include "TMultiGraph.h"

#include <assert.h>
#include <iostream>
#include <iomanip>

namespace ldmx {

<<<<<<< HEAD
    EcalHexReadout::EcalHexReadout(const Parameters& ps) {
=======
  EcalHexReadout::EcalHexReadout(const Parameters& ps) : ConditionsObject(EcalHexReadout::CONDITIONS_OBJECT_NAME) {
>>>>>>> 1c2bf9e6

        layerZPositions_ = ps.getParameter<std::vector<double>>("layerZPositions");
        ecalFrontZ_   = ps.getParameter<double>("ecalFrontZ");
        moduler_      = ps.getParameter<double>("moduleMinR");
        gap_          = ps.getParameter<double>("gap");
        nCellRHeight_ = ps.getParameter<double>("nCellRHeight");
        verbose_      = ps.getParameter<int>("verbose");

        moduleR_ = moduler_*(2/sqrt(3));
        cellR_   = 2*moduler_/nCellRHeight_;
        cellr_   = (sqrt(3.)/2.)*cellR_;

        if(verbose_>0){
            std::cout << std::endl << "[EcalHexReadout] Verbosity set in header to " << verbose_ << std::endl;
            std::cout << "     Building module map with gap " << std::setprecision(2) << gap_
                << ", nCellRHeight " << nCellRHeight_
                << ",  min/max radii of cell " << cellr_ << " / " << cellR_
                << ", and module " << moduler_ << " / " << moduleR_ << std::endl;
        }

        buildModuleMap();
        buildCellMap();
        buildCellModuleMap();
        buildNeighborMaps();

        if(verbose_>0){ std::cout << std::endl; }
    }

    void EcalHexReadout::buildModuleMap(){
        if(verbose_>0) {
            std::cout 
                << std::endl 
                << "[buildModuleMap] Building module position map for module min r of " << moduler_
                << "    and gap of " << gap_
                << std::endl;
        }

        // module IDs are 0 for ecal center, 1 at 12 o'clock, and clockwise till 6 at 11 o'clock.
        double C_PI = 3.14159265358979323846; // or TMath::Pi(), #define, atan(), ...
        modulePositionMap_[0] = std::pair<double,double>(0.,0.);
        for(unsigned id = 1 ; id < 7 ; id++){
            double x = (2.*moduler_+gap_)*sin( (id-1)*(C_PI/3.) );
            double y = (2.*moduler_+gap_)*cos( (id-1)*(C_PI/3.) );
            modulePositionMap_[id] = std::pair<double,double>(x,y);
            if(verbose_>2) std::cout << TString::Format("   id %d is at (%.2f, %.2f)",id,x,y) << std::endl;
        }
        if(verbose_>0) std::cout << std::endl;
    }

    void EcalHexReadout::buildCellMap() {
        /** STRATEGY
         * use native ROOT HoneyComb method to build large hexagonal grid.
         * then copy from it the polygons which cover a module.
         */
        TH2Poly gridMap;

        // make hexagonal grid [boundary is rectangle] larger than the module
        double gridMinX = 0., gridMinY = 0.; //start at the origin
        int numXCells=0, numYCells=0;

        //first x-cell is only a half
        gridMinX -= cellr_;
        numXCells++;
        while ( gridMinX > -1*moduleR_ ) {
            gridMinX -= 2*cellr_; //decrement x by cell center-to-flat diameter
            numXCells++;
        }
        while ( gridMinY > -1*moduler_ ) {
            //decrement y by cell center-to-corner radius
            //  alternate between a full corner-to-corner diameter
            //  and a side of a cell (center-to-corner radius)
            if (numYCells%2==0) gridMinY -= 1*cellR_; 
            else                gridMinY -= 2*cellR_;
            numYCells++;
        }
        //only counted one half of the cells
        numXCells *= 2;
        numYCells *= 2;

        gridMap.Honeycomb(gridMinX , gridMinY, cellR_, numXCells , numYCells);

        if(verbose_>0){
            std::cout << std::endl;
            std::cout << std::setprecision(2)
                << "[buildCellMap] cell rmin: " << cellr_ << " cell rmax: " << cellR_
                << " (gridMinX,gridMinY) = (" << gridMinX << "," << gridMinY << ")"
                << " (numXCells,numYCells) = (" << numXCells << "," << numYCells << ")" << std::endl;
        }

        // copy cells lying within module boundaries to a module grid
        TListIter next(gridMap.GetBins()); // a TH2Poly is a TList of TH2PolyBin
        TH2PolyBin *polyBin = 0;
        TGraph * poly = 0; // a polygon returned by TH2Poly is a TGraph
        int ecalMapID = 0; // ecalMap cell IDs go from 0 to N-1, not equal to original grid cell ID.
        while( (polyBin = (TH2PolyBin*)next()) ){

            //these bins are coming from the honeycomb
            //  grid so we assume that they are regular
            //  hexagons i.e. has 6 vertices
            poly = (TGraph*)polyBin->GetPolygon();

            // decide whether to copy polygon to new map.
            // use all vertices in case of cut-off edge polygons.
            int numVerticesInside = 0;
            double vertex_x[6], vertex_y[6]; //vertices of the cell
            bool   isinside[6]; //which vertices are inside
            if(verbose_>2) std::cout << "[buildCellMap] Cell vertices" << std::endl;
            for(unsigned i = 0 ; i < 6; i++){
                poly->GetPoint(i,vertex_x[i],vertex_y[i]);
                if (verbose_>2) {
                    std::cout << "     vtx # " << i << std::endl;
                    std::cout << "     vtx x,y " << vertex_x[i] << " " << vertex_y[i] << std::endl;
                }
                isinside[i] = isInside(vertex_x[i]/moduleR_, vertex_y[i]/moduleR_);
                if (isinside[i]) numVerticesInside++;
            }

            if(numVerticesInside > 1){
                // Include this cell if more than one of its vertices is inside the module hexagon
<<<<<<< HEAD

                if ( numVerticesInside == 5 ) {
=======
                double actual_x[8], actual_y[8];
                int num_vertices{0};
                if ( numVerticesInside < 6 ) {
>>>>>>> 1c2bf9e6
                    // This cell is stradling the edge of the module
                    // and is NOT cleanly cut by module edge

                    if(verbose_>1) {
                        std::cout << "[buildCellMap] Polygon " << ecalMapID
                            << " has vertices poking out of module hexagon." << std::endl;
                    }

                    // loop through vertices
                    for ( int i = 0; i < 6; i++ ) {
                        int up = i==5 ? 0 : i+1;
                        int dn = i==0 ? 5 : i-1;
                        if ( isinside[i] and (not isinside[up] or not isinside[dn]) ) {
                            //this vertex is inside the module hexagon and is adjacent to a vertex outside
                            // ==> project this vertex onto the nearest edge of the module hexagon
        
                            // determine which side of hexagon we should project onto
                            double edge_origin_x, edge_origin_y;
                            double edge_dest_x, edge_dest_y;
                            if ( vertex_x[i] < -moduleR_/2. ) {
                                //sloped edge on negative-x side
                                edge_origin_x = -1.*moduleR_;
                                edge_origin_y = 0.;
                                edge_dest_x = -0.5*moduleR_;
                                edge_dest_y = moduler_;
                            } else if ( vertex_x[i] > moduleR_/2. ) {
                                //sloped edge on positive-x side
                                edge_origin_x = 0.5*moduleR_;
                                edge_origin_y = moduler_;
                                edge_dest_x = moduleR_;
                                edge_dest_y = 0.;
                            } else {
                                //flat edge at top
                                edge_origin_x = 0.5*moduleR_;
                                edge_origin_y = moduler_;
                                edge_dest_x = -0.5*moduleR_;
                                edge_dest_y = moduler_;
                            }
        
                            // flip to bottom half if below x-axis
                            if ( vertex_y[i] < 0 ) {
                                edge_dest_y *= -1;
                                edge_origin_y *= -1;
                            }
        
                            // get edge slope vector
                            double edge_slope_x = edge_dest_x - edge_origin_x;
                            double edge_slope_y = edge_dest_y - edge_origin_y;

                            if(verbose_>2) {
                                std::cout << "Vertex " << i 
                                    << " is inside and adjacent to a vertex outside the module." << std::endl;
                                std::cout << "Working on edge with slope (" << edge_slope_x << "," << edge_slope_y << ")"
                                    << " and origin (" << edge_origin_x << "," << edge_origin_y << ")" << std::endl;
                            }

                            //project vertices adjacent to the vertex outside the module onto the module edge
                            double projection_factor = 
                                ( (vertex_x[i]-edge_origin_x)*edge_slope_x
                                + (vertex_y[i]-edge_origin_y)*edge_slope_y )
                                / (edge_slope_x*edge_slope_x + edge_slope_y*edge_slope_y);
    
<<<<<<< HEAD
                            vertex_x[i] = edge_origin_x + projection_factor*edge_slope_x;
                            vertex_y[i] = edge_origin_y + projection_factor*edge_slope_y;
=======
                            double proj_x = edge_origin_x + projection_factor*edge_slope_x;
                            double proj_y = edge_origin_y + projection_factor*edge_slope_y;

                            if ( not isinside[up] ) {
                                //the next point is outside
                                actual_x[num_vertices] = vertex_x[i];
                                actual_y[num_vertices] = vertex_y[i];
                                actual_x[num_vertices+1] = proj_x;
                                actual_y[num_vertices+1] = proj_y;
                            } else {
                                //the previous point was outside
                                actual_x[num_vertices] = proj_x;
                                actual_y[num_vertices] = proj_y;
                                actual_x[num_vertices+1] = vertex_x[i];
                                actual_y[num_vertices+1] = vertex_y[i];
                            }
                            num_vertices += 2;
>>>>>>> 1c2bf9e6
    
                            if(verbose_>2) {
                                std::cout << "New Vertex " << i 
                                    << " : (" << vertex_x[i] << "," << vertex_y[i] << ")" << std::endl;
                            }
<<<<<<< HEAD
                        } //if inside and adjacent to a vertex outside module
                    } //loop through vertices
                } //if numVerticesInside is equal to 5
=======
                        } else {
                            actual_x[num_vertices] = vertex_x[i];
                            actual_y[num_vertices] = vertex_y[i];
                            num_vertices++;
                        } //should we project or not
                    } //loop through vertices
                } else {
                    //all 6 inside, just copy the vertices over
                    num_vertices = 6;
                    for ( int i = 0; i < 6; i++ ) {
                        actual_x[i] = vertex_x[i];
                        actual_y[i] = vertex_y[i];
                    }
                } //if numVerticesInside is less than 5
>>>>>>> 1c2bf9e6

                //ecalMap_ needs to have its own copy of the polygon TGraph
                //  otherwise, we get a seg fault when EcalHexReadout is destructed
                //  because the polygon that was copied over from gridMap is deleted at the end of this function
<<<<<<< HEAD
                ecalMap_.AddBin( 6 , vertex_x , vertex_y );
=======
                ecalMap_.AddBin( num_vertices , actual_x , actual_y );
>>>>>>> 1c2bf9e6
                
                double x = (polyBin->GetXMax() + polyBin->GetXMin()) / 2.;
                double y = (polyBin->GetYMax() + polyBin->GetYMin()) / 2.;
                if(verbose_>1) {
                    std::cout << "[buildCellMap] Copying poly with ID " << polyBin->GetBinNumber()
                        << " and (x,y) (" << std::setprecision(2) << x << "," << y << ")" << std::endl;
                }
                //save cell location as center of ENTIRE hexagon
                cellPositionMap_[ecalMapID] = std::pair<double,double>(x,y);
                ecalMapID++; //incrememnt cell ID
            } // if num vertices inside is > 1
        } //loop over larger grid spanning module hexagon

        if(verbose_>0) std::cout << std::endl;
        return;
    }

    void EcalHexReadout::buildCellModuleMap(){
        if(verbose_>0) std::cout << std::endl << "[buildCellModuleMap] Building cellModule position map" << std::endl;
        for(auto const& module : modulePositionMap_) {
            int moduleID = module.first;
            double moduleX = module.second.first;
            double moduleY = module.second.second;
            for(auto const& cell : cellPositionMap_) {
                int cellID = cell.first;
                double cellX = cell.second.first;
                double cellY = cell.second.second;
                double x = cellX+moduleX;
                double y = cellY+moduleY;
                cellModulePositionMap_[EcalID(0,moduleID,cellID)] = std::pair<double,double>(x,y);
            }
        }
        if(verbose_>0) std::cout << "  contained " << cellModulePositionMap_.size() << " entries. " << std::endl;
    }

    void EcalHexReadout::buildNeighborMaps(){
        /** STRATEGY
         * Neighbors may include from other modules. All this is precomputed. So we can be wasteful here.
         * Gaps may be nonzero, so we simply apply an anulus requirement (r < point <= r+dr) using total x,y positions
         * relative to the ecal center (cell+module positions). This makes the routine portable to future cell layouts.
         * Note that the module centers already take into account a nonzero gap.
         * The number of neighbors is not simple because: edges, and that module edges have cutoff cells.
         *   (NN) Center within [1*cellr_, 3*cellr_]
         *   (NNN) Center within [3*cellr_, 4.5*cellr_]
         *   Chosen b/c in ideal case, centers are at 2*cell_ (NN), and at 3*cellR_=3.46*cellr_ and 4*cellr_ (NNN).
         */

        NNMap_.clear();
        NNNMap_.clear();
        for(auto const& centerChannel : cellModulePositionMap_) {
            EcalID centerID = centerChannel.first;
            double centerX = centerChannel.second.first;
            double centerY = centerChannel.second.second;
            for(auto const& probeChannel : cellModulePositionMap_) {
                EcalID probeID = probeChannel.first;
                double probeX = probeChannel.second.first;
                double probeY = probeChannel.second.second;
                double dist = sqrt( (probeX-centerX)*(probeX-centerX) + (probeY-centerY)*(probeY-centerY) );
                if(      dist > 1*cellr_  && dist <= 3.*cellr_)  { NNMap_[centerID].push_back(probeID); }
                else if( dist > 3.*cellr_ && dist <= 4.5*cellr_) {NNNMap_[centerID].push_back(probeID); }
            }
            if(verbose_>1) std::cout << TString::Format("Found %d NN and %d NNN for cellModuleID ",int(NNMap_[centerID].size()), int(NNNMap_[centerID].size()))
				     << centerID << TString::Format(" with x,y (%.2f,%.2f)", centerX, centerY) << std::endl;
        }
        if(verbose_>2){
            double specialX = 0.5*moduleR_ - 0.5*cellr_; // center of cell which is upper-right corner of center module
            double specialY = moduler_ - 0.5*cellR_;
	        EcalID specialCellModuleID = getCellModuleID(specialX,specialY);
            std::cout << "The neighbors of the bin in the upper-right corner of the center module, with cellModuleID " 
                      << specialCellModuleID << " include " << std::endl;
            for(auto centerNN : NNMap_.at(specialCellModuleID)){
	      std::cout << " NN " << centerNN
			<< TString::Format(" (x,y) (%.2f, %.2f)",getCellCenterAbsolute(centerNN).first,getCellCenterAbsolute(centerNN).second) << std::endl;
            }
            for(auto centerNNN : NNNMap_.at(specialCellModuleID)){
	      std::cout << " NNN " << centerNNN
			<< TString::Format(" (x,y) (%.2f, %.2f)",getCellCenterAbsolute(centerNNN).first,getCellCenterAbsolute(centerNNN).second) << std::endl;
            }
            std::cout << TString::Format("This bin is a distance of %.2f away from a module edge. Decision isEdge %d.",
                         distanceToEdge(specialCellModuleID),isEdgeCell(specialCellModuleID)) << std::endl;
        }
        if(verbose_>0) std::cout << std::endl;
        return;
    }

    double EcalHexReadout::distanceToEdge(EcalID cellModuleID) const {
        // https://math.stackexchange.com/questions/1210572/find-the-distance-to-the-edge-of-a-hexagon
	    int cellID = cellModuleID.cell();
        std::pair<double,double> cellLocation = getCellCenterRelative(cellID);
        double x = fabs(cellLocation.first); // bring to first quadrant
        double y = fabs(cellLocation.second);
        double r = sqrt(x*x+y*y);
        double theta = (r > 1E-3) ? fabs(std::atan(y/x)) : 0;
        if(x < moduleR_/2.) return (moduler_ - y); // closest line is straight vertical to top edge
        double dist = sqrt(3.)*moduleR_/(std::sin(theta) + sqrt(3.)*std::cos(theta));
        return dist;
    }

    bool EcalHexReadout::isInside(double normX, double normY) const {
        if(verbose_>2) std::cout << TString::Format("[isInside] Checking if normXY=(%.2f,%.2f) is inside.",normX,normY) << std::endl;
        normX = fabs(normX), normY = fabs(normY);
        double xvec = -1,  yvec = -1./sqrt(3);
        double xref = 0.5, yref = sqrt(3)/2.;
        if( (normX > 1.) || (normY > yref) ){
            if(verbose_>2) std::cout << "[isInside]   they are outside quadrant." << std::endl;
            return false;
        }
        double dotProd = (xvec*(normX-xref) + yvec*(normY-yref));
        if(verbose_>2) std::cout << TString::Format("[isInside] they are inside quadrant. Dot product (>0 is inside): %.2f ", dotProd) << std::endl;
        return (dotProd > 0.);
    }

//    void EcalHexReadout::buildTriggerGroups() {
//
//        /*
//         * Assumptions
//         *  - Scanning from right to left, bottom to top of module hexagon (behavior default to TH2Poly)
//         *  - Ignoring cell at exact center of module (putting it into it's own trigger group)
//         */
//
//        //calculate total number of cells in the hexagon
//        int n = (nCellsWide_-1)/2;
//        int totalNumCells = 1 + 3n(n+1);
//        
//        triggerGroups_.resize(totalNumCells);
//
//        //loop through all cells, assigning them to a trigger group
//        int rowNum{0}, collNum{0};
//        for ( unsigned int cellID = 0; cellID < triggerGroups_.size(); cellID++ ) {
//            
//        }
//    }

}<|MERGE_RESOLUTION|>--- conflicted
+++ resolved
@@ -11,11 +11,7 @@
 
 namespace ldmx {
 
-<<<<<<< HEAD
-    EcalHexReadout::EcalHexReadout(const Parameters& ps) {
-=======
   EcalHexReadout::EcalHexReadout(const Parameters& ps) : ConditionsObject(EcalHexReadout::CONDITIONS_OBJECT_NAME) {
->>>>>>> 1c2bf9e6
 
         layerZPositions_ = ps.getParameter<std::vector<double>>("layerZPositions");
         ecalFrontZ_   = ps.getParameter<double>("ecalFrontZ");
@@ -28,6 +24,7 @@
         cellR_   = 2*moduler_/nCellRHeight_;
         cellr_   = (sqrt(3.)/2.)*cellR_;
 
+       
         if(verbose_>0){
             std::cout << std::endl << "[EcalHexReadout] Verbosity set in header to " << verbose_ << std::endl;
             std::cout << "     Building module map with gap " << std::setprecision(2) << gap_
@@ -135,14 +132,9 @@
 
             if(numVerticesInside > 1){
                 // Include this cell if more than one of its vertices is inside the module hexagon
-<<<<<<< HEAD
-
-                if ( numVerticesInside == 5 ) {
-=======
                 double actual_x[8], actual_y[8];
                 int num_vertices{0};
                 if ( numVerticesInside < 6 ) {
->>>>>>> 1c2bf9e6
                     // This cell is stradling the edge of the module
                     // and is NOT cleanly cut by module edge
 
@@ -205,10 +197,6 @@
                                 + (vertex_y[i]-edge_origin_y)*edge_slope_y )
                                 / (edge_slope_x*edge_slope_x + edge_slope_y*edge_slope_y);
     
-<<<<<<< HEAD
-                            vertex_x[i] = edge_origin_x + projection_factor*edge_slope_x;
-                            vertex_y[i] = edge_origin_y + projection_factor*edge_slope_y;
-=======
                             double proj_x = edge_origin_x + projection_factor*edge_slope_x;
                             double proj_y = edge_origin_y + projection_factor*edge_slope_y;
 
@@ -226,17 +214,11 @@
                                 actual_y[num_vertices+1] = vertex_y[i];
                             }
                             num_vertices += 2;
->>>>>>> 1c2bf9e6
     
                             if(verbose_>2) {
                                 std::cout << "New Vertex " << i 
                                     << " : (" << vertex_x[i] << "," << vertex_y[i] << ")" << std::endl;
                             }
-<<<<<<< HEAD
-                        } //if inside and adjacent to a vertex outside module
-                    } //loop through vertices
-                } //if numVerticesInside is equal to 5
-=======
                         } else {
                             actual_x[num_vertices] = vertex_x[i];
                             actual_y[num_vertices] = vertex_y[i];
@@ -251,16 +233,11 @@
                         actual_y[i] = vertex_y[i];
                     }
                 } //if numVerticesInside is less than 5
->>>>>>> 1c2bf9e6
 
                 //ecalMap_ needs to have its own copy of the polygon TGraph
                 //  otherwise, we get a seg fault when EcalHexReadout is destructed
                 //  because the polygon that was copied over from gridMap is deleted at the end of this function
-<<<<<<< HEAD
-                ecalMap_.AddBin( 6 , vertex_x , vertex_y );
-=======
                 ecalMap_.AddBin( num_vertices , actual_x , actual_y );
->>>>>>> 1c2bf9e6
                 
                 double x = (polyBin->GetXMax() + polyBin->GetXMin()) / 2.;
                 double y = (polyBin->GetYMax() + polyBin->GetYMin()) / 2.;
@@ -328,7 +305,7 @@
         if(verbose_>2){
             double specialX = 0.5*moduleR_ - 0.5*cellr_; // center of cell which is upper-right corner of center module
             double specialY = moduler_ - 0.5*cellR_;
-	        EcalID specialCellModuleID = getCellModuleID(specialX,specialY);
+	    EcalID specialCellModuleID = getCellModuleID(specialX,specialY);
             std::cout << "The neighbors of the bin in the upper-right corner of the center module, with cellModuleID " 
                       << specialCellModuleID << " include " << std::endl;
             for(auto centerNN : NNMap_.at(specialCellModuleID)){
@@ -348,7 +325,7 @@
 
     double EcalHexReadout::distanceToEdge(EcalID cellModuleID) const {
         // https://math.stackexchange.com/questions/1210572/find-the-distance-to-the-edge-of-a-hexagon
-	    int cellID = cellModuleID.cell();
+	int cellID = cellModuleID.cell();
         std::pair<double,double> cellLocation = getCellCenterRelative(cellID);
         double x = fabs(cellLocation.first); // bring to first quadrant
         double y = fabs(cellLocation.second);
@@ -373,25 +350,4 @@
         return (dotProd > 0.);
     }
 
-//    void EcalHexReadout::buildTriggerGroups() {
-//
-//        /*
-//         * Assumptions
-//         *  - Scanning from right to left, bottom to top of module hexagon (behavior default to TH2Poly)
-//         *  - Ignoring cell at exact center of module (putting it into it's own trigger group)
-//         */
-//
-//        //calculate total number of cells in the hexagon
-//        int n = (nCellsWide_-1)/2;
-//        int totalNumCells = 1 + 3n(n+1);
-//        
-//        triggerGroups_.resize(totalNumCells);
-//
-//        //loop through all cells, assigning them to a trigger group
-//        int rowNum{0}, collNum{0};
-//        for ( unsigned int cellID = 0; cellID < triggerGroups_.size(); cellID++ ) {
-//            
-//        }
-//    }
-
 }