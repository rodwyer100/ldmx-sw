#include "DetDescr/EcalHexReadout.h"

#include "TList.h"
#include "TGeoPolygon.h"
#include "TGraph.h"
#include "TMultiGraph.h"

#include <assert.h>
#include <iostream>
#include <iomanip>

namespace ldmx {

  EcalHexReadout::EcalHexReadout(const Parameters& ps) : ConditionsObject(EcalHexReadout::CONDITIONS_OBJECT_NAME) {

        layerZPositions_ = ps.getParameter<std::vector<double>>("layerZPositions");
        ecalFrontZ_   = ps.getParameter<double>("ecalFrontZ");
        moduler_      = ps.getParameter<double>("moduleMinR");
        gap_          = ps.getParameter<double>("gap");
        nCellRHeight_ = ps.getParameter<double>("nCellRHeight");
        verbose_      = ps.getParameter<int>("verbose");
        
        moduleR_ = moduler_*(2/sqrt(3));
        cellR_   = 2*moduler_/nCellRHeight_;
        //cellR_ = 5; <5mm = calculated length of the flat side of a cell = (1/2)*(long diameter of the hexagonal cell)>
        cellr_   = (sqrt(3.)/2.)*cellR_;
        
        layerShiftX_ = -cellR_*sqrt(3); //cellR_ = cell_flat_dim (used in ecal.gdml)
        layerShiftY_ = -cellR_;
        

       
        if(verbose_>0){
            std::cout << std::endl << "[EcalHexReadout] Verbosity set in header to " << verbose_ << std::endl;
            std::cout << "     Building module map with gap " << std::setprecision(2) << gap_
                << ", nCellRHeight " << nCellRHeight_
                << ",  min/max radii of cell " << cellr_ << " / " << cellR_
                << ", and module " << moduler_ << " / " << moduleR_ << std::endl;
        }

        buildModuleMap();
        buildCellMap();
        buildCellModuleMap();
        buildNeighborMaps();

        if(verbose_>0){ std::cout << std::endl; }
    }



    void EcalHexReadout::buildModuleMap(){
    /** modulePositionMap_
    * Build the position map for center of each module in each layer.
    * The second layer within each bi-layer of sections A,B,C and D is shifted.
    */
        if(verbose_>0) {
            std::cout 
                << std::endl 
                << "[buildModuleMap] Building module position map for module min r of " << moduler_
                << "    and gap of " << gap_
                << std::endl;
        }

        // module IDs are 0 for ecal center, 1 at 12 o'clock, and clockwise till 6 at 11 o'clock.
        double C_PI = 3.14159265358979323846; // or TMath::Pi(), #define, atan(), ...
        
        //Preshower position remains the same
        for(unsigned layer = 0; layer < 2; layer++){
            double z = ecalFrontZ_ + layerZPositions_.at(layer);
            modulePositionMap_[EcalID(layer,0,0)] = std::tuple<double,double,double>(0.,0.,z);
            for(unsigned id = 1 ; id < 7 ; id++){
                double x = (2.*moduler_+gap_)*sin( (id-1)*(C_PI/3.) );
                double y = (2.*moduler_+gap_)*cos( (id-1)*(C_PI/3.) );
                modulePositionMap_[EcalID(layer,id,0)] = std::tuple<double,double,double>(x,y,z);
                if(verbose_>2) std::cout << TString::Format("  layerID %d moduleID %d is at (%.2f, %.2f, %.2f)",layer,id,x,y,z) << std::endl;
            }
        }
        //The first layer of each bi-layer remains the same (even number layers)
        for(unsigned layer = 2; layer < 34; layer = layer + 2){
            double z = ecalFrontZ_ + layerZPositions_.at(layer);
            modulePositionMap_[EcalID(layer,0,0)] = std::tuple<double,double,double>(0.,0.,z);
            for(unsigned id = 1 ; id < 7 ; id++){
                double x = (2.*moduler_+gap_)*sin( (id-1)*(C_PI/3.) );
                double y = (2.*moduler_+gap_)*cos( (id-1)*(C_PI/3.) );
                modulePositionMap_[EcalID(layer,id,0)] = std::tuple<double,double,double>(x,y,z);
                if(verbose_>2) std::cout << TString::Format("  layerID %d moduleID %d is at (%.2f, %.2f, %.2f)",layer,id,x,y,z) << std::endl;
            }
        }
        
        //The second layer of each bi-layer is shifted (odd number layers)
        for(unsigned layer = 3; layer < 34; layer = layer + 2){
            double z = ecalFrontZ_ + layerZPositions_.at(layer);
            modulePositionMap_[EcalID(layer,0,0)]=std::tuple<double,double,double>(layerShiftX_,layerShiftY_,z);
            for(unsigned id = 1 ; id < 7 ; id++){
                double x = (2.*moduler_+gap_)*sin( (id-1)*(C_PI/3.) ) + layerShiftX_;
                double y = (2.*moduler_+gap_)*cos( (id-1)*(C_PI/3.) ) + layerShiftY_;
                modulePositionMap_[EcalID(layer,id,0)] = std::tuple<double,double,double>(x,y,z);
                if(verbose_>2) std::cout << TString::Format("  layerID %d moduleID %d is at (%.2f, %.2f, %.2f)",layer,id,x,y,z) << std::endl;
            }
        }
    if(verbose_>0) std::cout << std::endl;
    }

    void EcalHexReadout::buildCellMap() {
        /** STRATEGY
         * use native ROOT HoneyComb method to build large hexagonal grid.
         * then copy from it the polygons which cover a module.
         */
        TH2Poly gridMap;

        // make hexagonal grid [boundary is rectangle] larger than the module
        double gridMinX = 0., gridMinY = 0.; //start at the origin
        int numXCells=0, numYCells=0;

        //first x-cell is only a half
        gridMinX -= cellr_;
        numXCells++;
        while ( gridMinX > -1*moduleR_ ) {
            gridMinX -= 2*cellr_; //decrement x by cell center-to-flat diameter
            numXCells++;
        }
        while ( gridMinY > -1*moduler_ ) {
            //decrement y by cell center-to-corner radius
            //  alternate between a full corner-to-corner diameter
            //  and a side of a cell (center-to-corner radius)
            if (numYCells%2==0) gridMinY -= 1*cellR_; 
            else                gridMinY -= 2*cellR_;
            numYCells++;
        }
        //only counted one half of the cells
        numXCells *= 2;
        numYCells *= 2;

        gridMap.Honeycomb(gridMinX , gridMinY, cellR_, numXCells , numYCells);

        if(verbose_>0){
            std::cout << std::endl;
            std::cout << std::setprecision(2)
                << "[buildCellMap] cell rmin: " << cellr_ << " cell rmax: " << cellR_
                << " (gridMinX,gridMinY) = (" << gridMinX << "," << gridMinY << ")"
                << " (numXCells,numYCells) = (" << numXCells << "," << numYCells << ")" << std::endl;
        }

        // copy cells lying within module boundaries to a module grid
        TListIter next(gridMap.GetBins()); // a TH2Poly is a TList of TH2PolyBin
        TH2PolyBin *polyBin = 0;
        TGraph * poly = 0; // a polygon returned by TH2Poly is a TGraph
        int ecalMapID = 0; // ecalMap cell IDs go from 0 to N-1, not equal to original grid cell ID.
        while( (polyBin = (TH2PolyBin*)next()) ){

            //these bins are coming from the honeycomb
            //  grid so we assume that they are regular
            //  hexagons i.e. has 6 vertices
            poly = (TGraph*)polyBin->GetPolygon();

            // decide whether to copy polygon to new map.
            // use all vertices in case of cut-off edge polygons.
            int numVerticesInside = 0;
            double vertex_x[6], vertex_y[6]; //vertices of the cell
            bool   isinside[6]; //which vertices are inside
            if(verbose_>2) std::cout << "[buildCellMap] Cell vertices" << std::endl;
            for(unsigned i = 0 ; i < 6; i++){
                poly->GetPoint(i,vertex_x[i],vertex_y[i]);
                if (verbose_>2) {
                    std::cout << "     vtx # " << i << std::endl;
                    std::cout << "     vtx x,y " << vertex_x[i] << " " << vertex_y[i] << std::endl;
                }
                isinside[i] = isInside(vertex_x[i]/moduleR_, vertex_y[i]/moduleR_);
                if (isinside[i]) numVerticesInside++;
            }

            if(numVerticesInside > 1){
                // Include this cell if more than one of its vertices is inside the module hexagon
                double actual_x[8], actual_y[8];
                int num_vertices{0};
                if ( numVerticesInside < 6 ) {
                    // This cell is stradling the edge of the module
                    // and is NOT cleanly cut by module edge

                    if(verbose_>1) {
                        std::cout << "[buildCellMap] Polygon " << ecalMapID
                            << " has vertices poking out of module hexagon." << std::endl;
                    }

                    // loop through vertices
                    for ( int i = 0; i < 6; i++ ) {
                        int up = i==5 ? 0 : i+1;
                        int dn = i==0 ? 5 : i-1;
                        if ( isinside[i] and (not isinside[up] or not isinside[dn]) ) {
                            //this vertex is inside the module hexagon and is adjacent to a vertex outside
                            // ==> project this vertex onto the nearest edge of the module hexagon
        
                            // determine which side of hexagon we should project onto
                            double edge_origin_x, edge_origin_y;
                            double edge_dest_x, edge_dest_y;
                            if ( vertex_x[i] < -moduleR_/2. ) {
                                //sloped edge on negative-x side
                                edge_origin_x = -1.*moduleR_;
                                edge_origin_y = 0.;
                                edge_dest_x = -0.5*moduleR_;
                                edge_dest_y = moduler_;
                            } else if ( vertex_x[i] > moduleR_/2. ) {
                                //sloped edge on positive-x side
                                edge_origin_x = 0.5*moduleR_;
                                edge_origin_y = moduler_;
                                edge_dest_x = moduleR_;
                                edge_dest_y = 0.;
                            } else {
                                //flat edge at top
                                edge_origin_x = 0.5*moduleR_;
                                edge_origin_y = moduler_;
                                edge_dest_x = -0.5*moduleR_;
                                edge_dest_y = moduler_;
                            }
        
                            // flip to bottom half if below x-axis
                            if ( vertex_y[i] < 0 ) {
                                edge_dest_y *= -1;
                                edge_origin_y *= -1;
                            }
        
                            // get edge slope vector
                            double edge_slope_x = edge_dest_x - edge_origin_x;
                            double edge_slope_y = edge_dest_y - edge_origin_y;

                            if(verbose_>2) {
                                std::cout << "Vertex " << i 
                                    << " is inside and adjacent to a vertex outside the module." << std::endl;
                                std::cout << "Working on edge with slope (" << edge_slope_x << "," << edge_slope_y << ")"
                                    << " and origin (" << edge_origin_x << "," << edge_origin_y << ")" << std::endl;
                            }

                            //project vertices adjacent to the vertex outside the module onto the module edge
                            double projection_factor = 
                                ( (vertex_x[i]-edge_origin_x)*edge_slope_x
                                + (vertex_y[i]-edge_origin_y)*edge_slope_y )
                                / (edge_slope_x*edge_slope_x + edge_slope_y*edge_slope_y);
    
                            double proj_x = edge_origin_x + projection_factor*edge_slope_x;
                            double proj_y = edge_origin_y + projection_factor*edge_slope_y;

                            if ( not isinside[up] ) {
                                //the next point is outside
                                actual_x[num_vertices] = vertex_x[i];
                                actual_y[num_vertices] = vertex_y[i];
                                actual_x[num_vertices+1] = proj_x;
                                actual_y[num_vertices+1] = proj_y;
                            } else {
                                //the previous point was outside
                                actual_x[num_vertices] = proj_x;
                                actual_y[num_vertices] = proj_y;
                                actual_x[num_vertices+1] = vertex_x[i];
                                actual_y[num_vertices+1] = vertex_y[i];
                            }
                            num_vertices += 2;
    
                            if(verbose_>2) {
                                std::cout << "New Vertex " << i 
                                    << " : (" << vertex_x[i] << "," << vertex_y[i] << ")" << std::endl;
                            }
                        } else {
                            actual_x[num_vertices] = vertex_x[i];
                            actual_y[num_vertices] = vertex_y[i];
                            num_vertices++;
                        } //should we project or not
                    } //loop through vertices
                } else {
                    //all 6 inside, just copy the vertices over
                    num_vertices = 6;
                    for ( int i = 0; i < 6; i++ ) {
                        actual_x[i] = vertex_x[i];
                        actual_y[i] = vertex_y[i];
                    }
                } //if numVerticesInside is less than 5

                //ecalMap_ needs to have its own copy of the polygon TGraph
                //  otherwise, we get a seg fault when EcalHexReadout is destructed
                //  because the polygon that was copied over from gridMap is deleted at the end of this function
                ecalMap_.AddBin( num_vertices , actual_x , actual_y );
                
                double x = (polyBin->GetXMax() + polyBin->GetXMin()) / 2.;
                double y = (polyBin->GetYMax() + polyBin->GetYMin()) / 2.;
                if(verbose_>1) {
                    std::cout << "[buildCellMap] Copying poly with ID " << polyBin->GetBinNumber()
                        << " and (x,y) (" << std::setprecision(2) << x << "," << y << ")" << std::endl;
                }
                //save cell location as center of ENTIRE hexagon
                cellPositionMap_[ecalMapID] = std::pair<double,double>(x,y);
                ecalMapID++; //incrememnt cell ID
            } // if num vertices inside is > 1
        } //loop over larger grid spanning module hexagon

        if(verbose_>0) std::cout << std::endl;
        return;
    }

    void EcalHexReadout::buildCellModuleMap(){
    /** cellModulePositionMap_
    * Build the position map for hexagonal cells in each layer.
    * Strategy: obtain the center of each module from modulePositionMap_, and obtain the cell layout in a module from cellPositionMap; then add the respective positions.
    */
        if(verbose_>0) std::cout << std::endl << "[buildCellModuleMap] Building cellModule position map" << std::endl;
        for(auto const& module : modulePositionMap_) {
            int layerID = module.first.layer();
            int moduleID = module.first.module();
            double moduleX = std::get<0>(module.second);
            double moduleY = std::get<1>(module.second);
            double moduleZ = std::get<2>(module.second);
            for(auto const& cell : cellPositionMap_) {
                int cellID = cell.first;
                double cellX = cell.second.first;
                double cellY = cell.second.second;
                double x = cellX+moduleX;
                double y = cellY+moduleY;
                cellModulePositionMap_[EcalID(layerID,moduleID,cellID)] = std::tuple<double,double,double>(x,y,moduleZ);
            }
        }
        if(verbose_>0) std::cout << "  contained " << cellModulePositionMap_.size() << " entries. " << std::endl;
    }

    void EcalHexReadout::buildNeighborMaps(){
        /** STRATEGY
         * Neighbors may include from other modules. All this is precomputed. So we can be wasteful here.
         * Gaps may be nonzero, so we simply apply an anulus requirement (r < point <= r+dr) using total x,y positions
         * relative to the ecal center (cell+module positions). This makes the routine portable to future cell layouts.
         * Note that the module centers already take into account a nonzero gap.
         * The number of neighbors is not simple because: edges, and that module edges have cutoff cells.
         *   (NN) Center within [1*cellr_, 3*cellr_]
         *   (NNN) Center within [3*cellr_, 4.5*cellr_]
         *   Chosen b/c in ideal case, centers are at 2*cell_ (NN), and at 3*cellR_=3.46*cellr_ and 4*cellr_ (NNN).
         */

        NNMap_.clear();
        NNNMap_.clear();
        for(auto const& centerChannel : cellModulePositionMap_) {
            EcalID centerID = centerChannel.first;
            double centerX = std::get<0>(centerChannel.second);
            double centerY = std::get<1>(centerChannel.second);
            double centerZ = std::get<2>(centerChannel.second);
            for(auto const& probeChannel : cellModulePositionMap_) {
                EcalID probeID = probeChannel.first;
                double probeX = std::get<0>(probeChannel.second);
                double probeY = std::get<1>(probeChannel.second);
                double probeZ = std::get<2>(probeChannel.second);
                double dist = sqrt( (probeX-centerX)*(probeX-centerX) + (probeY-centerY)*(probeY-centerY) );
                if(      dist > 1*cellr_  && dist <= 3.*cellr_)  { NNMap_[centerID].push_back(probeID); }
                else if( dist > 3.*cellr_ && dist <= 4.5*cellr_) {NNNMap_[centerID].push_back(probeID); }
            }
            if(verbose_>1) std::cout << TString::Format("Found %d NN and %d NNN for cellModuleID ",int(NNMap_[centerID].size()), int(NNNMap_[centerID].size()))
				     << centerID << TString::Format(" with x,y,z (%.2f,%.2f,%.2f)", centerX, centerY, centerZ) << std::endl;
        }
        if(verbose_>2){
<<<<<<< HEAD
            for(auto const& layer : cellModulePositionMap_) {
                double specialX = 0.5*moduleR_ - 0.5*cellr_; // center of a cell which is upper-right corner of center module
                double specialY = moduler_ - 0.5*cellR_;
                double specialZ = std::get<2>(layer.second);
                EcalID specialCellModuleID = getCellModuleID(specialX,specialY,specialZ);
                std::cout << "The neighbors of the bin in the upper-right corner of the center module, with cellModuleID "
                          << specialCellModuleID << " include " << std::endl;
                for(auto centerNN : NNMap_.at(specialCellModuleID)){
                    std::cout << " NN " << centerNN << TString::Format(" (x,y,z) (%.2f, %.2f,%.2f)", std::get<0>(getCellCenterAbsolute(centerNN)), std::get<1>(getCellCenterAbsolute(centerNN)), std::get<2>(getCellCenterAbsolute(centerNN))) << std::endl;
                }
                for(auto centerNNN : NNNMap_.at(specialCellModuleID)){
                    std::cout << " NNN " << centerNNN << TString::Format(" (x,y,z) (%.2f,%.2f,%.2f)", std::get<0>(getCellCenterAbsolute(centerNNN)), std::get<1>(getCellCenterAbsolute(centerNNN)), std::get<2>(getCellCenterAbsolute(centerNNN))) << std::endl;
                }
                std::cout << TString::Format("This bin is a distance of %.2f away from a module edge. Decision isEdge %d.", distanceToEdge(specialCellModuleID),isEdgeCell(specialCellModuleID)) << std::endl;
=======
            double specialX = 0.5*moduleR_ - 0.5*cellr_; // center of cell which is upper-right corner of center module
            double specialY = moduler_ - 0.5*cellR_;
	    EcalID specialCellModuleID = getCellModuleID(specialX,specialY);
            std::cout << "The neighbors of the bin in the upper-right corner of the center module, with cellModuleID " 
                      << specialCellModuleID << " include " << std::endl;
            for(auto centerNN : NNMap_.at(specialCellModuleID)){
	      std::cout << " NN " << centerNN
			<< TString::Format(" (x,y) (%.2f, %.2f)",getCellCenterAbsolute(centerNN).first,getCellCenterAbsolute(centerNN).second) << std::endl;
            }
            for(auto centerNNN : NNNMap_.at(specialCellModuleID)){
	      std::cout << " NNN " << centerNNN
			<< TString::Format(" (x,y) (%.2f, %.2f)",getCellCenterAbsolute(centerNNN).first,getCellCenterAbsolute(centerNNN).second) << std::endl;
>>>>>>> b9cd05e9
            }
        }
        if(verbose_>0) std::cout << std::endl;
        return;
    }

    double EcalHexReadout::distanceToEdge(EcalID cellModuleID) const {
        // https://math.stackexchange.com/questions/1210572/find-the-distance-to-the-edge-of-a-hexagon
	int cellID = cellModuleID.cell();
        std::pair<double,double> cellLocation = getCellCenterRelative(cellID);
        double x = fabs(cellLocation.first); // bring to first quadrant
        double y = fabs(cellLocation.second);
        double r = sqrt(x*x+y*y);
        double theta = (r > 1E-3) ? fabs(std::atan(y/x)) : 0;
        if(x < moduleR_/2.) return (moduler_ - y); // closest line is straight vertical to top edge
        double dist = sqrt(3.)*moduleR_/(std::sin(theta) + sqrt(3.)*std::cos(theta));
        return dist;
    }

    bool EcalHexReadout::isInside(double normX, double normY) const {
        if(verbose_>2) std::cout << TString::Format("[isInside] Checking if normXY=(%.2f,%.2f) is inside.",normX,normY) << std::endl;
        normX = fabs(normX), normY = fabs(normY);
        double xvec = -1,  yvec = -1./sqrt(3);
        double xref = 0.5, yref = sqrt(3)/2.;
        if( (normX > 1.) || (normY > yref) ){
            if(verbose_>2) std::cout << "[isInside]   they are outside quadrant." << std::endl;
            return false;
        }
        double dotProd = (xvec*(normX-xref) + yvec*(normY-yref));
        if(verbose_>2) std::cout << TString::Format("[isInside] they are inside quadrant. Dot product (>0 is inside): %.2f ", dotProd) << std::endl;
        return (dotProd > 0.);
    }

}<|MERGE_RESOLUTION|>--- conflicted
+++ resolved
@@ -350,7 +350,6 @@
 				     << centerID << TString::Format(" with x,y,z (%.2f,%.2f,%.2f)", centerX, centerY, centerZ) << std::endl;
         }
         if(verbose_>2){
-<<<<<<< HEAD
             for(auto const& layer : cellModulePositionMap_) {
                 double specialX = 0.5*moduleR_ - 0.5*cellr_; // center of a cell which is upper-right corner of center module
                 double specialY = moduler_ - 0.5*cellR_;
@@ -364,21 +363,6 @@
                 for(auto centerNNN : NNNMap_.at(specialCellModuleID)){
                     std::cout << " NNN " << centerNNN << TString::Format(" (x,y,z) (%.2f,%.2f,%.2f)", std::get<0>(getCellCenterAbsolute(centerNNN)), std::get<1>(getCellCenterAbsolute(centerNNN)), std::get<2>(getCellCenterAbsolute(centerNNN))) << std::endl;
                 }
-                std::cout << TString::Format("This bin is a distance of %.2f away from a module edge. Decision isEdge %d.", distanceToEdge(specialCellModuleID),isEdgeCell(specialCellModuleID)) << std::endl;
-=======
-            double specialX = 0.5*moduleR_ - 0.5*cellr_; // center of cell which is upper-right corner of center module
-            double specialY = moduler_ - 0.5*cellR_;
-	    EcalID specialCellModuleID = getCellModuleID(specialX,specialY);
-            std::cout << "The neighbors of the bin in the upper-right corner of the center module, with cellModuleID " 
-                      << specialCellModuleID << " include " << std::endl;
-            for(auto centerNN : NNMap_.at(specialCellModuleID)){
-	      std::cout << " NN " << centerNN
-			<< TString::Format(" (x,y) (%.2f, %.2f)",getCellCenterAbsolute(centerNN).first,getCellCenterAbsolute(centerNN).second) << std::endl;
-            }
-            for(auto centerNNN : NNNMap_.at(specialCellModuleID)){
-	      std::cout << " NNN " << centerNNN
-			<< TString::Format(" (x,y) (%.2f, %.2f)",getCellCenterAbsolute(centerNNN).first,getCellCenterAbsolute(centerNNN).second) << std::endl;
->>>>>>> b9cd05e9
             }
         }
         if(verbose_>0) std::cout << std::endl;
