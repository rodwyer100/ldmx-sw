--- conflicted
+++ resolved
@@ -13,12 +13,7 @@
 setup_library(name DetDescr
               dependencies DARK::Framework
               python_install_path ${PYTHON_INSTALL_PREFIX}
-             )
+)
 
 # Setup the test
-<<<<<<< HEAD
-setup_test(dependencies DARK::DetDescr)
-
-=======
-setup_test(dependencies DARK::DetDescr)
->>>>>>> 976f2804
+setup_test(dependencies DARK::DetDescr)