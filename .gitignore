--- conflicted
+++ resolved
@@ -11,10 +11,4 @@
 /data
 /build*
 /install*
-<<<<<<< HEAD
-
-# Ignore auto-generated file
-Event/include/Event/Version.h
-=======
-Version.h
->>>>>>> a25740c3
+Version.h